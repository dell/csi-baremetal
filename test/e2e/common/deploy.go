/*
Copyright © 2021 Dell Inc. or its subsidiaries. All Rights Reserved.

Licensed under the Apache License, Version 2.0 (the "License");
you may not use this file except in compliance with the License.
You may obtain a copy of the License at

   http://www.apache.org/licenses/LICENSE-2.0

Unless required by applicable law or agreed to in writing, software
distributed under the License is distributed on an "AS IS" BASIS,
WITHOUT WARRANTIES OR CONDITIONS OF ANY KIND, either express or implied.
See the License for the specific language governing permissions and
limitations under the License.
*/

package common

import (
	"errors"
	"fmt"
	"k8s.io/apimachinery/pkg/apis/meta/v1/unstructured"
	"k8s.io/apimachinery/pkg/runtime/schema"
	"os"
	"path"
	"strings"
	"time"

	metav1 "k8s.io/apimachinery/pkg/apis/meta/v1"
	"k8s.io/kubernetes/test/e2e/framework"
	e2elog "k8s.io/kubernetes/test/e2e/framework/log"
	e2epod "k8s.io/kubernetes/test/e2e/framework/pod"
	"k8s.io/kubernetes/test/e2e/storage/testsuites"
<<<<<<< HEAD
=======

	"github.com/dell/csi-baremetal/pkg/base/command"
>>>>>>> 4205f992
)

const (
	operatorVersionEnv = "OPERATOR_VERSION"
	csiVersionEnv      = "CSI_VERSION"
)

// DeployCSIComponents deploys csi-baremetal-operator and csi-baremetal-deployment with CmdHelmExecutor
// and start print containers logs from framework namespace
// returns cleanup function and error if failed
// See DeployOperator and DeployCSI descriptions for more details
func DeployCSIComponents(f *framework.Framework, additionalInstallArgs string) (func(), error) {
	cancelLogging := testsuites.StartPodLogs(f)

	cleanupOperator, err := DeployOperator(f)
	if err != nil {
		cancelLogging()
		return nil, err
	}

	cleanupCSI, err := DeployCSI(f, additionalInstallArgs)
	if err != nil {
		cancelLogging()
		cleanupOperator()
		return nil, err
	}

	return func() {
		cancelLogging()
		cleanupCSI()
		cleanupOperator()
	}, nil
}

// DeployOperator deploys csi-baremetal-operator with CmdHelmExecutor
// After install - waiting before all pods ready
// Cleanup - deleting operator-chart and csi crds
// Helm command - "helm install csi-baremetal-operator <CHARTS_DIR>/csi-baremetal-operator
// 			--set image.tag=<OPERATOR_VERSION>
//			--set image.pullPolicy=IfNotPresent"
func DeployOperator(f *framework.Framework) (func(), error) {
	var (
		executor        = CmdHelmExecutor{kubeconfig: framework.TestContext.KubeConfig, executor: GetExecutor()}
		operatorVersion = os.Getenv(operatorVersionEnv)
		chart           = HelmChart{
			name:      "csi-baremetal-operator",
			path:      path.Join(BMDriverTestContext.ChartsDir, "csi-baremetal-operator"),
			namespace: f.Namespace.Name,
		}
		installArgs = fmt.Sprintf("--set image.tag=%s "+
			"--set image.pullPolicy=IfNotPresent", operatorVersion)
		waitTime = 1 * time.Minute
	)

	cleanup := func() {
		if err := executor.DeleteRelease(&chart); err != nil {
			e2elog.Logf("CSI Operator helm chart deletion failed. Name: %s, namespace: %s", chart.name, chart.namespace)
		}
	}

	if err := executor.InstallRelease(&chart, installArgs); err != nil {
		return nil, err
	}

	if err := e2epod.WaitForPodsRunningReady(f.ClientSet, chart.namespace, 0, 0, waitTime, nil); err != nil {
		cleanup()
		return nil, err
	}

	return cleanup, nil
}

// DeployCSIWithArgs deploys csi-baremetal-deployment with CmdHelmExecutor
// After install - waiting all pods ready, checking kubernetes-scheduler restart
// Cleanup - deleting csi-chart, cleaning all csi custom resources
// Helm command - "helm install csi-baremetal <CHARTS_DIR>/csi-baremetal-deployment
// 			--set image.tag=<CSI_VERSION>
//			--set image.pullPolicy=IfNotPresent
//			--set driver.drivemgr.type=loopbackmgr
<<<<<<< HEAD
=======
//			--set driver.drivemgr.deployConfig=true
>>>>>>> 4205f992
//			--set scheduler.patcher.enable=true
//			--set scheduler.log.level=debug
//			--set nodeController.log.level=debug
//			--set driver.log.level=debug"
func DeployCSI(f *framework.Framework, additionalInstallArgs string) (func(), error) {
	var (
		cmdExecutor  = GetExecutor()
		helmExecutor = CmdHelmExecutor{kubeconfig: framework.TestContext.KubeConfig, executor: cmdExecutor}
		csiVersion   = os.Getenv(csiVersionEnv)
		chart        = HelmChart{
			name:      "csi-baremetal",
			path:      path.Join(BMDriverTestContext.ChartsDir, "csi-baremetal-deployment"),
			namespace: f.Namespace.Name,
		}
		installArgs = fmt.Sprintf("--set image.tag=%s "+
			"--set image.pullPolicy=IfNotPresent "+
			"--set driver.drivemgr.type=loopbackmgr "+
			"--set scheduler.patcher.enable=true "+
			"--set scheduler.log.level=debug "+
			"--set nodeController.log.level=debug "+
			"--set driver.log.level=debug", csiVersion)
		podWait         = 3 * time.Minute
		sleepBeforeWait = 10 * time.Second
		schedulerRC     = newSchedulerRestartChecker(f.ClientSet)
		isRestarted     = false
		err             error
	)

	if additionalInstallArgs != "" {
		installArgs += " " + additionalInstallArgs
	}

	cleanup := func() {
		if BMDriverTestContext.CompleteUninstall {
			CleanupLoopbackDevices(f)
			// delete resources with finalizers
			// pvcs and volumes are namespaced resources and deleting with it
			removeCRs(f, CsibmnodeGVR, LVGGVR)
		}

		if err := schedulerRC.ReadInitialState(); err != nil {
			e2elog.Logf("SchedulerRestartChecker is not initialized. Err: %s", err)
		}

		if err := helmExecutor.DeleteRelease(&chart); err != nil {
			e2elog.Logf("CSI Deployment helm chart deletion failed. Name: %s, namespace: %s", chart.name, chart.namespace)
		}

		if isRestarted, err = schedulerRC.WaitForRestart(); err != nil {
			e2elog.Logf("SchedulerRestartChecker has been failed while waiting. Err: %s", err)
		} else {
			e2elog.Logf("Scheduler restarted after CSI deletion: %t", isRestarted)
		}

		if BMDriverTestContext.CompleteUninstall {
			// delete resources without finalizers
			removeCRs(f, ACGVR, ACRGVR, DriveGVR)
		}
	}

	if err := schedulerRC.ReadInitialState(); err != nil {
		e2elog.Logf("SchedulerRestartChecker is not initialized. Err: %s", err)
	}

	if err := helmExecutor.InstallRelease(&chart, installArgs); err != nil {
		return nil, err
	}

	// wait until operator reconciling CR
	time.Sleep(sleepBeforeWait)

	if err := e2epod.WaitForPodsRunningReady(f.ClientSet, chart.namespace, 0, 0, podWait, nil); err != nil {
		cleanup()
		return nil, err
	}

<<<<<<< HEAD
	if isRestarted, err = schedulerRC.WaitForRestart(); err != nil {
		e2elog.Logf("SchedulerRestartChecker has been failed while waiting. Err: %s", err)
	}

	if isRestarted {
		e2elog.Logf("Scheduler is restarted")
	} else {
		cleanup()
		return nil, errors.New("scheduler is not restarted")
=======
	if schedulerRC.IsInitialized {
		if isRestarted, err = schedulerRC.WaitForRestart(); err != nil {
			e2elog.Logf("SchedulerRestartChecker has been failed while waiting. Err: %s", err)
		}
>>>>>>> 4205f992
	}

	if isRestarted {
		e2elog.Logf("Scheduler is restarted")
	} else {
		cleanup()
		return nil, errors.New("scheduler is not restarted")
	}

	// print info about all custom resources into log messages
	printCRs(f, CsibmnodeGVR, DriveGVR, ACGVR)

	return cleanup, nil
}

// CleanupLoopbackDevices executes in node pods drive managers containers kill -SIGHUP 1
// Returns error if it's failed to get node pods
func CleanupLoopbackDevices(f *framework.Framework) error {
	pods, err := GetNodePodsNames(f)
	if err != nil {
		return err
	}
	for _, pod := range pods {
		f.ExecShellInContainer(pod, "drivemgr", "/bin/kill -SIGHUP 1")
	}
	return nil
}

// GetNodePodsNames tries to get slice of node pods names
// Receives framework.Framewor
// Returns slice of pods name, error if it's failed to get node pods
func GetNodePodsNames(f *framework.Framework) ([]string, error) {
	pods, err := f.ClientSet.CoreV1().Pods(f.Namespace.Name).List(metav1.ListOptions{})
	if err != nil {
		return nil, err
	}
	podsNames := make([]string, 0)
	for _, pod := range pods.Items {
		if len(pod.OwnerReferences) == 1 &&
			pod.OwnerReferences[0].Kind == "DaemonSet" &&
			strings.Contains(pod.OwnerReferences[0].Name, "csi-baremetal-node") {
			podsNames = append(podsNames, pod.Name)
		}
	}
	framework.Logf("Find node pods: ", podsNames)
	return podsNames, nil
}

// printCRs prints all CRs that were passed by type into logs using e2elog
func printCRs(f *framework.Framework, GVRs ...schema.GroupVersionResource) {
	for _, gvr := range GVRs {
		recources, err := f.DynamicClient.Resource(gvr).Namespace("").List(metav1.ListOptions{})
		if err != nil {
			e2elog.Logf("Failed to get CR list %s: %s", gvr.String(), err.Error())
		}
		e2elog.Logf("CR Type: %s", gvr.String())
		printCRList(recources.Items)
	}
}

// printCRList prints into logs list of unstructured.Unstructured
// Format: <name>string - <spec>map\n
func printCRList(list []unstructured.Unstructured) {
	for _, item := range list {
		e2elog.Logf("%s - %v", item.Object["metadata"].(map[string]interface{})["name"], item.Object["spec"])
	}
}

// removeCRs removes all CRs that were passed by type
func removeCRs(f *framework.Framework, GVRs ...schema.GroupVersionResource) {
	for _, gvr := range GVRs {
		err := f.DynamicClient.Resource(gvr).Namespace("").DeleteCollection(
			&metav1.DeleteOptions{}, metav1.ListOptions{})
		if err != nil {
			e2elog.Logf("Failed to clean CR %s: %s", gvr.String(), err.Error())
		}
	}
}<|MERGE_RESOLUTION|>--- conflicted
+++ resolved
@@ -19,8 +19,6 @@
 import (
 	"errors"
 	"fmt"
-	"k8s.io/apimachinery/pkg/apis/meta/v1/unstructured"
-	"k8s.io/apimachinery/pkg/runtime/schema"
 	"os"
 	"path"
 	"strings"
@@ -31,11 +29,8 @@
 	e2elog "k8s.io/kubernetes/test/e2e/framework/log"
 	e2epod "k8s.io/kubernetes/test/e2e/framework/pod"
 	"k8s.io/kubernetes/test/e2e/storage/testsuites"
-<<<<<<< HEAD
-=======
-
-	"github.com/dell/csi-baremetal/pkg/base/command"
->>>>>>> 4205f992
+	"k8s.io/apimachinery/pkg/apis/meta/v1/unstructured"
+	"k8s.io/apimachinery/pkg/runtime/schema"
 )
 
 const (
@@ -115,10 +110,6 @@
 // 			--set image.tag=<CSI_VERSION>
 //			--set image.pullPolicy=IfNotPresent
 //			--set driver.drivemgr.type=loopbackmgr
-<<<<<<< HEAD
-=======
-//			--set driver.drivemgr.deployConfig=true
->>>>>>> 4205f992
 //			--set scheduler.patcher.enable=true
 //			--set scheduler.log.level=debug
 //			--set nodeController.log.level=debug
@@ -195,22 +186,8 @@
 		return nil, err
 	}
 
-<<<<<<< HEAD
 	if isRestarted, err = schedulerRC.WaitForRestart(); err != nil {
 		e2elog.Logf("SchedulerRestartChecker has been failed while waiting. Err: %s", err)
-	}
-
-	if isRestarted {
-		e2elog.Logf("Scheduler is restarted")
-	} else {
-		cleanup()
-		return nil, errors.New("scheduler is not restarted")
-=======
-	if schedulerRC.IsInitialized {
-		if isRestarted, err = schedulerRC.WaitForRestart(); err != nil {
-			e2elog.Logf("SchedulerRestartChecker has been failed while waiting. Err: %s", err)
-		}
->>>>>>> 4205f992
 	}
 
 	if isRestarted {
