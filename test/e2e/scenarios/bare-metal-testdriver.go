/*
Copyright © 2020 Dell Inc. or its subsidiaries. All Rights Reserved.

Licensed under the Apache License, Version 2.0 (the "License");
you may not use this file except in compliance with the License.
You may obtain a copy of the License at

   http://www.apache.org/licenses/LICENSE-2.0

Unless required by applicable law or agreed to in writing, software
distributed under the License is distributed on an "AS IS" BASIS,
WITHOUT WARRANTIES OR CONDITIONS OF ANY KIND, either express or implied.
See the License for the specific language governing permissions and
limitations under the License.
*/

package scenarios

import (
	"fmt"
	"strings"
	"time"

	"github.com/onsi/ginkgo"
	corev1 "k8s.io/api/core/v1"
	storagev1 "k8s.io/api/storage/v1"
	metav1 "k8s.io/apimachinery/pkg/apis/meta/v1"
	"k8s.io/apimachinery/pkg/util/sets"
	"k8s.io/kubernetes/test/e2e/framework"
	"k8s.io/kubernetes/test/e2e/storage/testpatterns"
	"k8s.io/kubernetes/test/e2e/storage/testsuites"

	"github.com/dell/csi-baremetal/test/e2e/common"
)

type baremetalDriver struct {
	driverInfo testsuites.DriverInfo
	scManifest map[string]string
}

var (
	BaremetalDriver = InitBaremetalDriver
	cmName          = "loopback-config"
)

func initBaremetalDriver(name string) *baremetalDriver {
	return &baremetalDriver{
		driverInfo: testsuites.DriverInfo{
			Name:        name,
			MaxFileSize: testpatterns.FileSizeSmall,
			Capabilities: map[testsuites.Capability]bool{
				testsuites.CapPersistence:      true,
				testsuites.CapExec:             true,
				testsuites.CapMultiPODs:        true,
				testsuites.CapFsGroup:          true,
				testsuites.CapSingleNodeVolume: true,
			},
			SupportedFsType: sets.NewString(
				"", // Default fsType
				"xfs",
				"ext4",
				"ext3",
			),
		},
	}
}

func InitBaremetalDriver() *baremetalDriver {
	return initBaremetalDriver("csi-baremetal")
}

var _ testsuites.TestDriver = &baremetalDriver{}
var _ testsuites.DynamicPVTestDriver = &baremetalDriver{}
var _ testsuites.EphemeralTestDriver = &baremetalDriver{}

// GetDriverInfo is implementation of TestDriver interface method
func (d *baremetalDriver) GetDriverInfo() *testsuites.DriverInfo {
	return &d.driverInfo
}

// SkipUnsupportedTest is implementation of TestDriver interface method
func (d *baremetalDriver) SkipUnsupportedTest(pattern testpatterns.TestPattern) {
	if pattern.VolType == testpatterns.InlineVolume || pattern.VolType == testpatterns.PreprovisionedPV {
		framework.Skipf("Baremetal Driver does not support InlineVolume and PreprovisionedPV -- skipping")
	}
}

// PrepareCSI deploys CSI and enables logging for containers
<<<<<<< HEAD
func PrepareCSI(d *baremetalDriver, f *framework.Framework, deployConfig bool) (*testsuites.PerTestConfig, func()) {
	ginkgo.By("Deploying CSI Baremetal")

	installArgs := ""
	if deployConfig {
		installArgs += "--set driver.drivemgr.deployConfig=true"
	}
=======
func PrepareCSI(d *baremetalDriver, f *framework.Framework, installArgs string) (*testsuites.PerTestConfig, func()) {
	ginkgo.By("Deploying CSI Baremetal")
>>>>>>> 4205f992
	cleanup, err := common.DeployCSIComponents(f, installArgs)
	framework.ExpectNoError(err)

	testConf := &testsuites.PerTestConfig{
		Driver:    d,
		Prefix:    "baremetal",
		Framework: f,
	}

	return testConf, func() {
		// wait until ephemeral volume will be deleted
		time.Sleep(time.Second * 20)
		ginkgo.By("Uninstalling CSI Baremetal")
		cleanup()
	}
}

// PrepareTest is implementation of TestDriver interface method
func (d *baremetalDriver) PrepareTest(f *framework.Framework) (*testsuites.PerTestConfig, func()) {
	return PrepareCSI(d, f, true)
}

// GetDynamicProvisionStorageClass is implementation of DynamicPVTestDriver interface method
func (d *baremetalDriver) GetDynamicProvisionStorageClass(config *testsuites.PerTestConfig,
	fsType string) *storagev1.StorageClass {
	var scFsType string
	switch strings.ToLower(fsType) {
	case "", "xfs":
		scFsType = "xfs"
	default:
		scFsType = fsType
	}
	ns := config.Framework.Namespace.Name
	provisioner := d.driverInfo.Name
	suffix := fmt.Sprintf("%s-sc", d.driverInfo.Name)
	delayedBinding := storagev1.VolumeBindingWaitForFirstConsumer
	scParams := map[string]string{
		"storageType": "HDD",
		"fsType":      scFsType,
	}

	return testsuites.GetStorageClass(provisioner, scParams, &delayedBinding, ns, suffix)
}

// GetStorageClassWithStorageType allows to create SC with different storageType
func (d *baremetalDriver) GetStorageClassWithStorageType(config *testsuites.PerTestConfig,
	storageType string) *storagev1.StorageClass {
	ns := config.Framework.Namespace.Name
	provisioner := d.driverInfo.Name
	suffix := fmt.Sprintf("%s-sc", d.driverInfo.Name)
	delayedBinding := storagev1.VolumeBindingWaitForFirstConsumer
	scParams := map[string]string{
		"storageType": storageType,
		"fsType":      "xfs",
	}
	return testsuites.GetStorageClass(provisioner, scParams, &delayedBinding, ns, suffix)
}

// GetClaimSize is implementation of DynamicPVTestDriver interface method
func (d *baremetalDriver) GetClaimSize() string {
	return "100Mi"
}

// GetVolume is implementation of EphemeralTestDriver interface method
func (d *baremetalDriver) GetVolume(config *testsuites.PerTestConfig,
	volumeNumber int) (attributes map[string]string, shared bool, readOnly bool) {
	attributes = make(map[string]string)
	attributes["size"] = d.GetClaimSize()
	attributes["storageType"] = "HDD"
	return attributes, false, false
}

// GetCSIDriverName is implementation of EphemeralTestDriver interface method
func (d *baremetalDriver) GetCSIDriverName(config *testsuites.PerTestConfig) string {
	return d.GetDriverInfo().Name
}

// constructDefaultLoopbackConfig constructs default ConfigMap for LoopBackManager
// Receives namespace where cm should be deployed
func (d *baremetalDriver) constructDefaultLoopbackConfig(namespace string) *corev1.ConfigMap {
	cm := corev1.ConfigMap{
		ObjectMeta: metav1.ObjectMeta{
			Name:      cmName,
			Namespace: namespace,
		},
		Data: map[string]string{
			"config.yaml": "\n" +
				"defaultDrivePerNodeCount: 3\n" +
				"nodes:\n",
		},
	}

	return &cm
}<|MERGE_RESOLUTION|>--- conflicted
+++ resolved
@@ -86,18 +86,13 @@
 }
 
 // PrepareCSI deploys CSI and enables logging for containers
-<<<<<<< HEAD
-func PrepareCSI(d *baremetalDriver, f *framework.Framework, deployConfig bool) (*testsuites.PerTestConfig, func()) {
+func PrepareCSI(d *baremetalDriver, f *framework.Framework,  deployConfig bool) (*testsuites.PerTestConfig, func()) {
 	ginkgo.By("Deploying CSI Baremetal")
 
 	installArgs := ""
 	if deployConfig {
 		installArgs += "--set driver.drivemgr.deployConfig=true"
 	}
-=======
-func PrepareCSI(d *baremetalDriver, f *framework.Framework, installArgs string) (*testsuites.PerTestConfig, func()) {
-	ginkgo.By("Deploying CSI Baremetal")
->>>>>>> 4205f992
 	cleanup, err := common.DeployCSIComponents(f, installArgs)
 	framework.ExpectNoError(err)
 
