--- conflicted
+++ resolved
@@ -30,10 +30,7 @@
 	metav1 "k8s.io/apimachinery/pkg/apis/meta/v1"
 	"k8s.io/apimachinery/pkg/util/sets"
 	"k8s.io/kubernetes/test/e2e/framework"
-<<<<<<< HEAD
-=======
 	e2elog "k8s.io/kubernetes/test/e2e/framework/log"
->>>>>>> bc880772
 	e2epod "k8s.io/kubernetes/test/e2e/framework/pod"
 	"k8s.io/kubernetes/test/e2e/storage/testpatterns"
 	"k8s.io/kubernetes/test/e2e/storage/testsuites"
@@ -164,32 +161,10 @@
 		}
 		driverCleanup()
 		extenderCleanup()
-<<<<<<< HEAD
-	}
-	err = e2epod.WaitForPodsRunningReady(f.ClientSet, ns, 2, 0,
-		90*time.Second, nil)
-	if err != nil {
-		cleanup()
-		framework.Failf("Pods not ready, error: %s", err.Error())
-	}
-	return &testsuites.PerTestConfig{
-			Driver:    d,
-			Prefix:    "baremetal",
-			Framework: f,
-		}, func() {
-			// wait until ephemeral volume will be deleted
-			time.Sleep(time.Second * 20)
-			err = f.ClientSet.AppsV1().Deployments(ns).Delete(deployment.Name, &metav1.DeleteOptions{})
-			framework.ExpectNoError(err)
-			ginkgo.By("uninstalling baremetal driver")
-			cleanup()
-			cancelLogging()
-=======
 		defaultSCCleanup()
 		err = d.removeAllCRs(f)
 		if err != nil {
 			framework.Logf("Failed to clean up CRs, error: ", err)
->>>>>>> bc880772
 		}
 	}
 	err = e2epod.WaitForPodsRunningReady(f.ClientSet, ns, 2, 0,
@@ -282,8 +257,6 @@
 	return &cm
 }
 
-<<<<<<< HEAD
-=======
 func (d *baremetalDriver) removeAllCRs(f *framework.Framework) error {
 	var savedErr error
 	for _, gvr := range common.AllGVRs {
@@ -297,7 +270,6 @@
 	return savedErr
 }
 
->>>>>>> bc880772
 // CleanupLoopbackDevices executes in node pods drive managers containers kill -SIGHUP 1
 // Returns error if it's failed to get node pods
 func CleanupLoopbackDevices(f *framework.Framework) error {
