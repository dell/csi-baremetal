--- conflicted
+++ resolved
@@ -4,11 +4,7 @@
   name: web
 spec:
   serviceName: "nginx"
-<<<<<<< HEAD
-  replicas: 1
-=======
   replicas: 3
->>>>>>> 59120177
   podManagementPolicy: Parallel
   selector:
     matchLabels:
