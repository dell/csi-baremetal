--- conflicted
+++ resolved
@@ -1,9 +1,5 @@
-<<<<<<< HEAD
-=======
 from typing import Any, List, Tuple
-
 import logging
->>>>>>> 50f4ab78
 import paramiko
 
 
