--- conflicted
+++ resolved
@@ -9,11 +9,7 @@
 void runPullRequestValidationJob() {
     Map<String, Object> args = [
         pullRequestNumber: params.PULL_REQUEST_NUMBER,
-<<<<<<< HEAD
-        repo             : common.CSI_BAREMETAL,
-=======
         repo             : common.CSI_BAREMETAL_REPO,
->>>>>>> 887b0708
     ]
     pr_validation.runPullRequestValidationJob(args) {
         String commit ->
