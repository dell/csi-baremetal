--- conflicted
+++ resolved
@@ -20,15 +20,9 @@
 import (
 	"flag"
 	"fmt"
-
 	"net"
 	"net/http"
 	"strconv"
-
-	"github.com/sirupsen/logrus"
-	"k8s.io/apimachinery/pkg/runtime"
-	clientgoscheme "k8s.io/client-go/kubernetes/scheme"
-	ctrl "sigs.k8s.io/controller-runtime"
 
 	"github.com/container-storage-interface/spec/lib/go/csi"
 	grpc_prometheus "github.com/grpc-ecosystem/go-grpc-prometheus"
@@ -40,25 +34,19 @@
 	ctrl "sigs.k8s.io/controller-runtime"
 	"sigs.k8s.io/controller-runtime/pkg/manager"
 
-<<<<<<< HEAD
+	"github.com/dell/csi-baremetal/pkg/crcontrollers/reservation"
+
+	// +kubebuilder:scaffold:imports
 	accrd "github.com/dell/csi-baremetal/api/v1/availablecapacitycrd"
 	"github.com/dell/csi-baremetal/api/v1/drivecrd"
 	"github.com/dell/csi-baremetal/api/v1/volumecrd"
-=======
-	// +kubebuilder:scaffold:imports
-	acrcrd "github.com/dell/csi-baremetal/api/v1/acreservationcrd"
->>>>>>> 1b43d67e
 	"github.com/dell/csi-baremetal/pkg/base"
 	"github.com/dell/csi-baremetal/pkg/base/featureconfig"
 	"github.com/dell/csi-baremetal/pkg/base/k8s"
 	"github.com/dell/csi-baremetal/pkg/base/rpc"
 	"github.com/dell/csi-baremetal/pkg/base/util"
 	"github.com/dell/csi-baremetal/pkg/controller"
-<<<<<<< HEAD
 	drive "github.com/dell/csi-baremetal/pkg/controller/drivelvgcontroller"
-=======
-	"github.com/dell/csi-baremetal/pkg/crcontrollers/reservation"
->>>>>>> 1b43d67e
 	"github.com/dell/csi-baremetal/pkg/metrics"
 )
 
@@ -122,20 +110,7 @@
 			}
 		}()
 	}
-
-<<<<<<< HEAD
 	stopCH := ctrl.SetupSignalHandler()
-	mgr, err := prepareControllerManager(kubeClient, logger, stopCH)
-	if err != nil {
-		logger.Fatalf("Failed to prepare manager for controller: %v", err)
-	}
-	go func() {
-		logger.Info("Starting CRD Controller Manager ...")
-		if err := mgr.Start(stopCH); err != nil {
-			logger.Fatalf("CRD Controller Manager failed with error: %v", err)
-		}
-	}()
-=======
 	// todo make ACR feature mandatory and get rid of feature flag https://github.com/dell/csi-baremetal/issues/366
 	// check ACR feature flag
 	if featureConf.IsEnabled(featureconfig.FeatureACReservation) {
@@ -147,12 +122,11 @@
 		// start Reservation manager
 		go func() {
 			logger.Info("Starting Reservation Controller")
-			if err := reservationManager.Start(ctrl.SetupSignalHandler()); err != nil {
+			if err := reservationManager.Start(stopCH); err != nil {
 				logger.Fatalf("Reservation Controller failed with error: %v", err)
 			}
 		}()
 	}
->>>>>>> 1b43d67e
 
 	go func() {
 		logger.Info("Starting Controller Health server")
@@ -169,59 +143,38 @@
 	logger.Info("Got SIGTERM signal")
 }
 
-<<<<<<< HEAD
-func prepareControllerManager(k8SClient *k8s.KubeClient, logger *logrus.Logger, ch <-chan struct{}) (manager.Manager, error) {
-	wrappedK8SClient := k8s.NewKubeClient(k8SClient, logger, *namespace)
-
-	kubeCache, err := k8s.InitKubeCache(logger, ch,
-		&drivecrd.Drive{}, &accrd.AvailableCapacity{}, &volumecrd.Volume{})
+func createReservationManager(client *k8s.KubeClient, log *logrus.Logger, ch <-chan struct{}) (manager.Manager, error)  {
+	// create scheme
+	scheme, err := k8s.PrepareScheme()
 	if err != nil {
 		return nil, err
 	}
 
-	scheme, err := k8s.PrepareScheme()
-	if err != nil {
-		return nil, err
-	}
 	mgr, err := ctrl.NewManager(ctrl.GetConfigOrDie(), ctrl.Options{
-		Scheme: scheme,
-	})
-=======
-func createReservationManager(client *k8s.KubeClient, log *logrus.Logger) (mgr ctrl.Manager, err error) {
-	// create scheme
-	scheme := runtime.NewScheme()
-	if err := clientgoscheme.AddToScheme(scheme); err != nil {
-		return nil, err
-	}
-
-	// register ACR CRD
-	if err = acrcrd.AddToSchemeACR(scheme); err != nil {
-		return nil, err
-	}
-
-	mgr, err = ctrl.NewManager(ctrl.GetConfigOrDie(), ctrl.Options{
 		Scheme:    scheme,
 		Namespace: *namespace,
 	})
 
->>>>>>> 1b43d67e
 	if err != nil {
 		return nil, err
 	}
 
-<<<<<<< HEAD
-	driveLvgController := drive.NewDriveController(wrappedK8SClient, kubeCache, logger)
-	// bind CSINodeService's VolumeManager to K8s Controller Manager as a driveLvgController for Volume CR
-	if err = driveLvgController.SetupWithManager(mgr); err != nil {
-		return nil, err
-	}
-=======
 	// controller
 	reservationController := reservation.NewController(client, log)
 	if err = reservationController.SetupWithManager(mgr); err != nil {
 		return nil, err
 	}
+	wrappedK8SClient := k8s.NewKubeClient(client, log, *namespace)
 
->>>>>>> 1b43d67e
+	kubeCache, err := k8s.InitKubeCache(log, ch,
+		&drivecrd.Drive{}, &accrd.AvailableCapacity{}, &volumecrd.Volume{})
+	if err != nil {
+		return nil, err
+	}
+	driveLvgController := drive.NewDriveController(wrappedK8SClient, kubeCache, log)
+	// bind CSINodeService's VolumeManager to K8s Controller Manager as a driveLvgController for Volume CR
+	if err = driveLvgController.SetupWithManager(mgr); err != nil {
+		return nil, err
+	}
 	return mgr, nil
 }