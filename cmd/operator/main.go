--- conflicted
+++ resolved
@@ -71,9 +71,6 @@
 	}
 	kubeClient := k8s.NewKubeClient(k8sClient, logger, *namespace)
 
-<<<<<<< HEAD
-	nodeCtrl, err := operator.NewController(*nodeSelector, *useExternalAnnotation, *nodeIDAnnotation, kubeClient, logger)
-=======
 	var (
 		installer *common.CSIInstaller
 		observer  common.Observer
@@ -88,8 +85,7 @@
 			}
 		}()
 	}
-	nodeCtrl, err := operator.NewController(*nodeSelector, kubeClient, observer, logger)
->>>>>>> 3c208415
+	nodeCtrl, err := operator.NewController(*nodeSelector, *useExternalAnnotation, *nodeIDAnnotation, kubeClient, observer, logger)
 	if err != nil {
 		logger.Fatal(err)
 	}
