--- conflicted
+++ resolved
@@ -49,21 +49,12 @@
 	LocationTypeNVMe  = "NVME"
 
 	// CSI StorageClass
-<<<<<<< HEAD
-	StorageClassAny    = "ANY"
-	StorageClassHDD    = "HDD"
-	StorageClassSSD    = "SSD"
-	StorageClassNVMe   = "NVME"
-	StorageClassHDDLVG = "HDDLVG"
-	StorageClassSSDLVG = "SSDLVG"
+	StorageClassAny          = "ANY"
+	StorageClassHDD          = "HDD"
+	StorageClassSSD          = "SSD"
+	StorageClassNVMe         = "NVME"
+	StorageClassHDDLVG       = "HDDLVG"
+	StorageClassSSDLVG       = "SSDLVG"
+	StorageClassNVMeLVG      = "NVMELVG"
 	StorageClassSystemSSDLVG = "SYSTEM-SSDLVG"
-=======
-	StorageClassAny     = "ANY"
-	StorageClassHDD     = "HDD"
-	StorageClassSSD     = "SSD"
-	StorageClassNVMe    = "NVME"
-	StorageClassHDDLVG  = "HDDLVG"
-	StorageClassSSDLVG  = "SSDLVG"
-	StorageClassNVMeLVG = "NVMELVG"
->>>>>>> 18c44dd6
 )