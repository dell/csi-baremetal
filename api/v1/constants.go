/*
Copyright © 2020 Dell Inc. or its subsidiaries. All Rights Reserved.

Licensed under the Apache License, Version 2.0 (the "License");
you may not use this file except in compliance with the License.
You may obtain a copy of the License at

   http://www.apache.org/licenses/LICENSE-2.0

Unless required by applicable law or agreed to in writing, software
distributed under the License is distributed on an "AS IS" BASIS,
WITHOUT WARRANTIES OR CONDITIONS OF ANY KIND, either express or implied.
See the License for the specific language governing permissions and
limitations under the License.
*/

package v1

const (
	VolumeKind                       = "Volume"
	AvailableCapacityKind            = "AvailableCapacity"
	AvailableCapacityReservationKind = "AvailableCapacityReservation"
	LVGKind                          = "LVG"
	DriveKind                        = "Drive"
	CSIBMNodeKind                    = "Node"

	Version = "v1"
	// TODO: change value, https://github.com/dell/csi-baremetal/issues/134
	CSICRsGroupVersion = "baremetal-csi.dellemc.com"
	APIV1Version       = "baremetal-csi.dellemc.com/v1"
<<<<<<< HEAD
	// CSI statuses
	Creating    = "CREATING"
	Created     = "CREATED"
	VolumeReady = "VOLUME_READY"
	Published   = "PUBLISHED"
	Removing    = "REMOVING"
	Removed     = "REMOVED"
	Failed      = "FAILED"
=======
	Creating           = "creating"
	Created            = "created"
	VolumeReady        = "volumeReady"
	Published          = "published"
	Removing           = "removing"
	Removed            = "removed"
	Failed             = "failed"
	Empty              = ""
>>>>>>> 5bb95fe1

	// Health statuses
	HealthUnknown = "UNKNOWN"
	HealthGood    = "GOOD"
	HealthSuspect = "SUSPECT"
	HealthBad     = "BAD"

	// TODO need to split constants by different packages
	// Drive status
	DriveStatusOnline  = "ONLINE"
	DriveStatusOffline = "OFFLINE"

	// Drive Usage status
	DriveUsageInUse     = "IN_USE"
	DriveUsageReleasing = "RELEASING"
	DriveUsageReleased  = "RELEASED"
	DriveUsageFailed    = "FAILED"
	DriveUsageRemoving  = "REMOVING"
	DriveUsageRemoved   = "REMOVED"

	// Drive type
	DriveTypeHDD  = "HDD"
	DriveTypeSSD  = "SSD"
	DriveTypeNVMe = "NVME"

	// Drive annotations
	DriveAnnotationReplacement = "replacement"
	DriveAnnotationReplacementReady = "ready"

	// Volume operational status
	OperationalStatusOperative     = "OPERATIVE"
	OperationalStatusInoperative   = "INOPERATIVE"
	OperationalStatusStaging       = "STAGING"
	OperationalStatusMissing       = "MISSING"
	OperationalStatusMaintenance   = "MAINTENANCE"
	OperationalStatusUnknown       = "UNKNOWN"

	// Volume Usage status
	VolumeUsageInUse     = DriveUsageInUse
	VolumeUsageReleasing = DriveUsageReleasing
	VolumeUsageReleased  = DriveUsageReleased
	VolumeUsageFailed    = DriveUsageFailed

	// Release Volume annotations
	VolumeAnnotationRelease = "release"
	VolumeAnnotationReleaseDone = "done"

	// TODO Mount status?

	// Volume mode
	ModeRAW = "RAW"
	ModeFS  = "FS"

	// Volume location type
	LocationTypeDrive = "DRIVE"
	LocationTypeLVM   = "LVM"
	LocationTypeNVMe  = "NVME"

	// CSI StorageClass
	StorageClassAny       = "ANY"
	StorageClassHDD       = "HDD"
	StorageClassSSD       = "SSD"
	StorageClassNVMe      = "NVME"
	StorageClassHDDLVG    = "HDDLVG"
	StorageClassSSDLVG    = "SSDLVG"
	StorageClassNVMeLVG   = "NVMELVG"
	StorageClassSystemLVG = "SYSLVG"

	LocateStart  = int32(0)
	LocateStop   = int32(1)
	LocateStatus = int32(2)

	LocateStatusOn  = int32(1)
	LocateStatusOff = int32(0)
)<|MERGE_RESOLUTION|>--- conflicted
+++ resolved
@@ -28,7 +28,7 @@
 	// TODO: change value, https://github.com/dell/csi-baremetal/issues/134
 	CSICRsGroupVersion = "baremetal-csi.dellemc.com"
 	APIV1Version       = "baremetal-csi.dellemc.com/v1"
-<<<<<<< HEAD
+
 	// CSI statuses
 	Creating    = "CREATING"
 	Created     = "CREATED"
@@ -37,16 +37,7 @@
 	Removing    = "REMOVING"
 	Removed     = "REMOVED"
 	Failed      = "FAILED"
-=======
-	Creating           = "creating"
-	Created            = "created"
-	VolumeReady        = "volumeReady"
-	Published          = "published"
-	Removing           = "removing"
-	Removed            = "removed"
-	Failed             = "failed"
 	Empty              = ""
->>>>>>> 5bb95fe1
 
 	// Health statuses
 	HealthUnknown = "UNKNOWN"
