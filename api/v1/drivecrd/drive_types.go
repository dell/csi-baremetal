/*
Copyright © 2020 Dell Inc. or its subsidiaries. All Rights Reserved.

Licensed under the Apache License, Version 2.0 (the "License");
you may not use this file except in compliance with the License.
You may obtain a copy of the License at

   http://www.apache.org/licenses/LICENSE-2.0

Unless required by applicable law or agreed to in writing, software
distributed under the License is distributed on an "AS IS" BASIS,
WITHOUT WARRANTIES OR CONDITIONS OF ANY KIND, either express or implied.
See the License for the specific language governing permissions and
limitations under the License.
*/

package drivecrd

import (
	"fmt"

	metav1 "k8s.io/apimachinery/pkg/apis/meta/v1"

	api "github.com/dell/csi-baremetal/api/generated/v1"
)

// EDIT THIS FILE!  THIS IS SCAFFOLDING FOR YOU TO OWN!
// NOTE: json tags are required.  Any new fields you add must have json tags for the fields to be serialized.

// +kubebuilder:object:root=true

// Drive is the Schema for the drives API
// +kubebuilder:resource:scope=Cluster
// +kubebuilder:printcolumn:name="SIZE",type="string",JSONPath=".spec.Size",description="Drive capacity"
// +kubebuilder:printcolumn:name="TYPE",type="string",JSONPath=".spec.Type",description="Drive type (HDD/LVG/NVME)"
// +kubebuilder:printcolumn:name="HEALTH",type="string",JSONPath=".spec.Health",description="Drive health status"
// +kubebuilder:printcolumn:name="STATUS",type="string",JSONPath=".spec.Status",description="Drive status online/offline",priority=1
// +kubebuilder:printcolumn:name="USAGE",type="string",JSONPath=".spec.Usage",description="Drive usage",priority=1
// +kubebuilder:printcolumn:name="SYSTEM",type="string",JSONPath=".spec.IsSystem",description="Is system disk",priority=1
// +kubebuilder:printcolumn:name="PATH",type="string",JSONPath=".spec.Path",description="Drive path",priority=1
// +kubebuilder:printcolumn:name="SERIAL NUMBER",type="string",JSONPath=".spec.SerialNumber",description="Drive serial number"
// +kubebuilder:printcolumn:name="NODE",type="string",JSONPath=".spec.NodeId",description="Drive node location"
// +kubebuilder:printcolumn:name="SLOT",type="string",JSONPath=".spec.Slot",description="Drive slot"
// +kubebuilder:printcolumn:name="FIRMWARE",type="string",JSONPath=".spec.Firmware",description="Drive firmware"
type Drive struct {
	metav1.TypeMeta   `json:",inline"`
	metav1.ObjectMeta `json:"metadata,omitempty"`

	Spec api.Drive `json:"spec,omitempty"`
}

// +kubebuilder:object:root=true

// DriveList contains a list of Drive
//+kubebuilder:object:generate=true
type DriveList struct {
	metav1.TypeMeta `json:",inline"`
	metav1.ListMeta `json:"metadata,omitempty"`
	Items           []Drive `json:"items"`
}

//Need to declare this method because api.Volume doesn't have DeepCopyInto
func (in *Drive) DeepCopyInto(out *Drive) {
	*out = *in
	out.TypeMeta = in.TypeMeta
	in.ObjectMeta.DeepCopyInto(&out.ObjectMeta)
	out.Spec = in.Spec
}

func init() {
	SchemeBuilderDrive.Register(&Drive{}, &DriveList{})
}

func (in *Drive) Equals(drive *api.Drive) bool {
	return in.Spec.SerialNumber == drive.SerialNumber &&
		in.Spec.NodeId == drive.NodeId &&
		in.Spec.PID == drive.PID &&
		in.Spec.VID == drive.VID &&
		in.Spec.Status == drive.Status &&
		in.Spec.Health == drive.Health &&
		in.Spec.Type == drive.Type &&
		in.Spec.Size == drive.Size &&
		in.Spec.Path == drive.Path
}

func (in *Drive) GetDriveDescription() string {
	spec := in.Spec
<<<<<<< HEAD
	description := fmt.Sprintf("Drive Details: SN='%s', Model='%s %s', Slot='%s', Type='%s', Size='%d'",
		spec.SerialNumber, spec.VID, spec.PID, spec.Slot, spec.Type, spec.Size)
=======
	description := fmt.Sprintf("Drive Details: SN='%s', Model='%s %s', Type='%s', Size='%d', NodeId='%s'",
		spec.SerialNumber, spec.VID, spec.PID, spec.Type, spec.Size, spec.NodeId)
>>>>>>> 05d3bedc
	// add firmware info only if detected
	if spec.Firmware != "" {
		description += fmt.Sprintf(", Firmware='%s'", spec.Firmware)
	}
	// add Slot info only if detected
	if spec.Slot != "" {
		description += fmt.Sprintf(", Slot='%s'", spec.Slot)
	}
	return description
}<|MERGE_RESOLUTION|>--- conflicted
+++ resolved
@@ -85,13 +85,8 @@
 
 func (in *Drive) GetDriveDescription() string {
 	spec := in.Spec
-<<<<<<< HEAD
-	description := fmt.Sprintf("Drive Details: SN='%s', Model='%s %s', Slot='%s', Type='%s', Size='%d'",
-		spec.SerialNumber, spec.VID, spec.PID, spec.Slot, spec.Type, spec.Size)
-=======
-	description := fmt.Sprintf("Drive Details: SN='%s', Model='%s %s', Type='%s', Size='%d', NodeId='%s'",
-		spec.SerialNumber, spec.VID, spec.PID, spec.Type, spec.Size, spec.NodeId)
->>>>>>> 05d3bedc
+	description := fmt.Sprintf("Drive Details: SN='%s', Model='%s %s', Type='%s', Size='%d'",
+		spec.SerialNumber, spec.VID, spec.PID, spec.Type, spec.Size)
 	// add firmware info only if detected
 	if spec.Firmware != "" {
 		description += fmt.Sprintf(", Firmware='%s'", spec.Firmware)
