/*
Copyright © 2020 Dell Inc. or its subsidiaries. All Rights Reserved.

Licensed under the Apache License, Version 2.0 (the "License");
you may not use this file except in compliance with the License.
You may obtain a copy of the License at

   http://www.apache.org/licenses/LICENSE-2.0

Unless required by applicable law or agreed to in writing, software
distributed under the License is distributed on an "AS IS" BASIS,
WITHOUT WARRANTIES OR CONDITIONS OF ANY KIND, either express or implied.
See the License for the specific language governing permissions and
limitations under the License.
*/

package drivecrd

import (
	"fmt"

	metav1 "k8s.io/apimachinery/pkg/apis/meta/v1"

	api "github.com/dell/csi-baremetal/api/generated/v1"
)

// EDIT THIS FILE!  THIS IS SCAFFOLDING FOR YOU TO OWN!
// NOTE: json tags are required.  Any new fields you add must have json tags for the fields to be serialized.

// +kubebuilder:object:root=true

// Drive is the Schema for the drives API
//kubebuilder:object:generate=false
// +kubebuilder:resource:scope=Cluster
type Drive struct {
	metav1.TypeMeta   `json:",inline"`
	metav1.ObjectMeta `json:"metadata,omitempty"`

	Spec api.Drive `json:"spec,omitempty"`
}

// +kubebuilder:object:root=true

// DriveList contains a list of Drive
//+kubebuilder:object:generate=true
type DriveList struct {
	metav1.TypeMeta `json:",inline"`
	metav1.ListMeta `json:"metadata,omitempty"`
	Items           []Drive `json:"items"`
}

//Need to declare this method because api.Volume doesn't have DeepCopyInto
func (in *Drive) DeepCopyInto(out *Drive) {
	*out = *in
	out.TypeMeta = in.TypeMeta
	in.ObjectMeta.DeepCopyInto(&out.ObjectMeta)
	out.Spec = in.Spec
}

func init() {
	SchemeBuilderDrive.Register(&Drive{}, &DriveList{})
}

func (in *Drive) Equals(drive *api.Drive) bool {
	return in.Spec.SerialNumber == drive.SerialNumber &&
		in.Spec.NodeId == drive.NodeId &&
		in.Spec.PID == drive.PID &&
		in.Spec.VID == drive.VID &&
		in.Spec.Status == drive.Status &&
		in.Spec.Health == drive.Health &&
		in.Spec.Type == drive.Type &&
		in.Spec.Size == drive.Size &&
<<<<<<< HEAD
		in.Spec.Path == drive.Path &&
		in.Spec.Usage == drive.Usage
}

func (in *Drive) GetDriveDescription() string {
	return fmt.Sprintf(" Drive Details: SN='%s', Node='%s',"+
		" Type='%s', Model='%s %s',"+
		" Size='%d', Firmware='%s'",
		in.Spec.SerialNumber, in.Spec.NodeId, in.Spec.Type,
		in.Spec.VID, in.Spec.PID, in.Spec.Size, in.Spec.Firmware)
=======
		in.Spec.Path == drive.Path
>>>>>>> 566166a0
}<|MERGE_RESOLUTION|>--- conflicted
+++ resolved
@@ -70,9 +70,7 @@
 		in.Spec.Health == drive.Health &&
 		in.Spec.Type == drive.Type &&
 		in.Spec.Size == drive.Size &&
-<<<<<<< HEAD
-		in.Spec.Path == drive.Path &&
-		in.Spec.Usage == drive.Usage
+		in.Spec.Path == drive.Path
 }
 
 func (in *Drive) GetDriveDescription() string {
@@ -81,7 +79,4 @@
 		" Size='%d', Firmware='%s'",
 		in.Spec.SerialNumber, in.Spec.NodeId, in.Spec.Type,
 		in.Spec.VID, in.Spec.PID, in.Spec.Size, in.Spec.Firmware)
-=======
-		in.Spec.Path == drive.Path
->>>>>>> 566166a0
 }