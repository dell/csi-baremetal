// Package common is for common operations with CSI resources such as AvailableCapacity or Volume
package common

import (
	"context"
	"fmt"
	"math"

	"github.com/google/uuid"
	"github.com/sirupsen/logrus"

	api "github.com/dell/csi-baremetal/api/generated/v1"
	apiV1 "github.com/dell/csi-baremetal/api/v1"
	accrd "github.com/dell/csi-baremetal/api/v1/availablecapacitycrd"
	"github.com/dell/csi-baremetal/api/v1/lvgcrd"
	"github.com/dell/csi-baremetal/pkg/base/k8s"
	"github.com/dell/csi-baremetal/pkg/base/util"
)

// AvailableCapacityOperations is the interface for interact with AvailableCapacity CRs from Controller
type AvailableCapacityOperations interface {
	SearchAC(ctx context.Context, node string, requiredBytes int64, sc string) *accrd.AvailableCapacity
	DeleteIfEmpty(ctx context.Context, acLocation string) error
	RecreateACToLVGSC(ctx context.Context, sc string, acs ...accrd.AvailableCapacity) *accrd.AvailableCapacity
}

// AcSizeMinThresholdBytes means that if AC size becomes lower then AcSizeMinThresholdBytes that AC should be deleted
const AcSizeMinThresholdBytes = int64(util.MBYTE) // 1MB

// LvgDefaultMetadataSize is additional cost for new VG we should consider.
const LvgDefaultMetadataSize = int64(util.MBYTE) // 1MB

// DefaultPESize is the default extent size we should align with
// TODO: AK8S-1332 use non default PE size
const DefaultPESize = 4 * int64(util.MBYTE)

// ACOperationsImpl is the basic implementation of AvailableCapacityOperations interface
type ACOperationsImpl struct {
	k8sClient *k8s.KubeClient
	log       *logrus.Entry
}

// NewACOperationsImpl is the constructor for ACOperationsImpl struct
// Receives an instance of base.KubeClient and logrus logger
// Returns an instance of ACOperationsImpl
func NewACOperationsImpl(k8sClient *k8s.KubeClient, l *logrus.Logger) *ACOperationsImpl {
	return &ACOperationsImpl{
		k8sClient: k8sClient,
		log:       l.WithField("component", "ACOperations"),
	}
}

// SearchAC searches appropriate available capacity and remove it's CR
// if SC is in LVM and there is no AC with such SC then LVG should be created based
// on non-LVM AC's and new AC should be created on point in LVG
// method shouldn't be used in separate goroutines without synchronizations.
// Receives golang context, node string which means the node where to find AC, required bytes for volume
// and storage class for created volume (For example HDD, HDDLVG, SSD, SSDLVG).
// Returns found AvailableCapacity CR instance
func (a *ACOperationsImpl) SearchAC(ctx context.Context,
	node string, requiredBytes int64, sc string) *accrd.AvailableCapacity {
	ll := a.log.WithFields(logrus.Fields{
		"method":        "SearchAC",
		"volumeID":      ctx.Value(k8s.RequestUUID),
		"requiredBytes": fmt.Sprintf("%.3fG", float64(requiredBytes)/float64(util.GBYTE)),
	})

	ll.Info("Search appropriate available ac")

	var (
		foundAC   *accrd.AvailableCapacity
		acList    = &accrd.AvailableCapacityList{}
		acNodeMap map[string][]*accrd.AvailableCapacity
	)

	err := a.k8sClient.ReadList(ctx, acList)
	if err != nil {
		ll.Errorf("Unable to read Available Capacity list, error: %v", err)
		return nil
	}

	acNodeMap = a.acNodeMapping(acList.Items)

	if node == "" {
		node = a.balanceAC(acNodeMap, requiredBytes, sc)
	}

	ll.Infof("Search AvailableCapacity on node %s with size not less %d bytes with storage class %s",
		node, requiredBytes, sc)

	if sc == apiV1.StorageClassAny {
		//First try to find AC with hdd, then AC with ssd, if we couldn't find AC with HDD or SSD, try to find AC with any StorageCLass
		for _, sc := range []string{apiV1.StorageClassHDD, apiV1.StorageClassSSD, ""} {
			foundAC = a.tryToFindAC(acNodeMap[node], sc, requiredBytes)
			if foundAC != nil {
				break
			}
		}
	} else {
		if util.IsStorageClassLVG(sc) {
			requiredBytes = AlignSizeByPE(requiredBytes)
		}
		foundAC = a.tryToFindAC(acNodeMap[node], sc, requiredBytes)
	}

	if util.IsStorageClassLVG(sc) {
		if foundAC != nil {
			// check whether LVG being deleted or no
			lvgCR := &lvgcrd.LVG{}
			err := a.k8sClient.ReadCR(ctx, foundAC.Spec.Location, lvgCR)
			if err == nil && lvgCR.DeletionTimestamp.IsZero() {
				return foundAC
			}
			// TODO: should return nil here because of chosen LVG is being deleted
		}
<<<<<<< HEAD
=======
		// increase wanted size for additional costs
		requiredBytes += LvgDefaultMetadataSize
		// if storageClass is related to LVG and there is no AC with that storageClass
		// search drive with subclass on which LVG will be creating
		subSC := util.GetSubStorageClass(sc)
		ll.Infof("StorageClass is in LVG, search AC with subStorageClass %s with size %d", subSC, requiredBytes)
		foundAC = a.SearchAC(ctx, node, requiredBytes, subSC)
		if foundAC == nil {
			return nil
		}
		ll.Infof("Got AC %v", foundAC)
		return a.recreateACToLVGSC(sc, *foundAC)
>>>>>>> ab23b5e3
	}

	return foundAC
}

// AlignSizeByPE make size aligned with default PE
// TODO: AK8S-1332 use non default PE size
func AlignSizeByPE(size int64) int64 {
	var alignement int64
	reminder := size % DefaultPESize
	if reminder != 0 {
		alignement = DefaultPESize - reminder
	}
	return size + alignement
}

// DeleteIfEmpty search AC by it's location and remove if it size is less then threshold
// Receives golang context and AC Location as a string (For example Location could be Drive uuid in case of HDD SC)
// Returns error if something went wrong
func (a *ACOperationsImpl) DeleteIfEmpty(ctx context.Context, acLocation string) error {
	var acList = accrd.AvailableCapacityList{}
	_ = a.k8sClient.ReadList(ctx, &acList)

	for _, ac := range acList.Items {
		if ac.Spec.Location == acLocation {
			if ac.Spec.Size < AcSizeMinThresholdBytes {
				return a.k8sClient.DeleteCR(ctx, &ac)
			}
			return nil
		}
	}

	return fmt.Errorf("unable to find AC by location %s", acLocation)
}

// acNodeMapping constructs map with key - nodeID(hostname), value - AC CRs based on Spec.NodeID field of AC
// Receives slice of AvailableCapacity custom resources
// Returns map of AvailableCapacities where key is nodeID
func (a *ACOperationsImpl) acNodeMapping(acs []accrd.AvailableCapacity) map[string][]*accrd.AvailableCapacity {
	var (
		acNodeMap = make(map[string][]*accrd.AvailableCapacity)
		node      string
	)

	for _, ac := range acs {
		node = ac.Spec.NodeId
		if _, ok := acNodeMap[node]; !ok {
			acNodeMap[node] = make([]*accrd.AvailableCapacity, 0)
		}
		acTmp := ac
		acNodeMap[node] = append(acNodeMap[node], &acTmp)
	}
	return acNodeMap
}

// balanceAC looks for a node with appropriate AC and choose node with maximum AC, return node
// Receives acNodeMap gathered from acNodeMapping method, size requested by a volume, and appropriate storage class
// Returns the most unloaded node according to input parameters
func (a *ACOperationsImpl) balanceAC(acNodeMap map[string][]*accrd.AvailableCapacity,
	size int64, sc string) (node string) {
	maxLen := 0
	for nodeID, acs := range acNodeMap {
		if len(acs) > maxLen {
			// ensure that there is at least one AC with size not less than requiredBytes and with the same SC
			for _, ac := range acs {
				if ac.Spec.Size >= size && (ac.Spec.StorageClass == sc || sc == apiV1.StorageClassAny) {
					node = nodeID
					maxLen = len(acs)
					break
				}
			}
		}
	}

	return node
}

// RecreateACToLVGSC creates LVG(based on ACs), ensure it become ready,
// creates AC based on that LVG and set sise of provided ACs to 0.
// Receives newSC as string (e.g. HDDLVG) and AvailableCapacities where LVG should be based
// Returns created AC or nil
func (a *ACOperationsImpl) RecreateACToLVGSC(ctx context.Context, newSC string, acs ...accrd.AvailableCapacity) *accrd.AvailableCapacity {
	ll := a.log.WithFields(logrus.Fields{
		"method":   "RecreateACToLVGSC",
		"volumeID": ctx.Value(k8s.RequestUUID),
	})

	if len(acs) == 0 {
		return nil
	}

	ll.Debugf("Recreating ACs %v with SC %s to SC %s", acs[0], acs[0].Spec.StorageClass, newSC)

	lvgLocations := make([]string, len(acs))
	var lvgSize int64
	for i, ac := range acs {
		lvgLocations[i] = ac.Spec.Location
		lvgSize += ac.Spec.Size
	}

	var (
		err    error
		name   = uuid.New().String()
		apiLVG = api.LogicalVolumeGroup{
			Node:      acs[0].Spec.NodeId, // all ACs are from the same node
			Name:      name,
			Locations: lvgLocations,
			Size:      lvgSize,
			Status:    apiV1.Creating,
		}
	)

	// set size ACs to 0 to avoid allocations
	for _, ac := range acs {
		ac.Spec.Size = 0
		// nolint: scopelint
		if err = a.k8sClient.UpdateCR(ctx, &ac); err != nil {
			ll.Errorf("Unable to update AC %v, error: %v.", ac, err)
		}
	}

	// create LVG CR based on ACs
	lvg := a.k8sClient.ConstructLVGCR(name, apiLVG)
	if err = a.k8sClient.CreateCR(ctx, name, lvg); err != nil {
		ll.Errorf("Unable to create LVG CR: %v", err)
		return nil
	}
	ll.Infof("LVG %v was created.", apiLVG)

	// create new AC
	newACCRName := uuid.New().String()
	newACCR := a.k8sClient.ConstructACCR(newACCRName, api.AvailableCapacity{
		Location:     lvg.Name,
		NodeId:       acs[0].Spec.NodeId,
		StorageClass: newSC,
		Size:         lvgSize,
	})
	if err = a.k8sClient.CreateCR(ctx, newACCRName, newACCR); err != nil {
		ll.Errorf("Unable to create AC %v, error: %v", newACCRName, err)
		return nil
	}

	ll.Infof("AC was created: %v", newACCR)
	return newACCR
}

//tryToFindAC is used to find proper AvailableCapacity based on provided storageClass and requiredBytes
//If storageClass = "" then we search for AvailableCapacity with any storageClass
func (a *ACOperationsImpl) tryToFindAC(acs []*accrd.AvailableCapacity, storageClass string, requiredBytes int64) *accrd.AvailableCapacity {
	var (
		allocatedCapacity int64 = math.MaxInt64
		foundAC           *accrd.AvailableCapacity
	)
	for _, ac := range acs {
		if storageClass != "" {
			if ac.Spec.Size < allocatedCapacity && ac.Spec.Size >= requiredBytes && ac.Spec.StorageClass == storageClass {
				foundAC = ac
				allocatedCapacity = ac.Spec.Size
			}
		} else {
			if ac.Spec.Size < allocatedCapacity && ac.Spec.Size >= requiredBytes {
				foundAC = ac
				allocatedCapacity = ac.Spec.Size
			}
		}
	}
	return foundAC
}<|MERGE_RESOLUTION|>--- conflicted
+++ resolved
@@ -97,9 +97,6 @@
 			}
 		}
 	} else {
-		if util.IsStorageClassLVG(sc) {
-			requiredBytes = AlignSizeByPE(requiredBytes)
-		}
 		foundAC = a.tryToFindAC(acNodeMap[node], sc, requiredBytes)
 	}
 
@@ -111,23 +108,9 @@
 			if err == nil && lvgCR.DeletionTimestamp.IsZero() {
 				return foundAC
 			}
-			// TODO: should return nil here because of chosen LVG is being deleted
-		}
-<<<<<<< HEAD
-=======
-		// increase wanted size for additional costs
-		requiredBytes += LvgDefaultMetadataSize
-		// if storageClass is related to LVG and there is no AC with that storageClass
-		// search drive with subclass on which LVG will be creating
-		subSC := util.GetSubStorageClass(sc)
-		ll.Infof("StorageClass is in LVG, search AC with subStorageClass %s with size %d", subSC, requiredBytes)
-		foundAC = a.SearchAC(ctx, node, requiredBytes, subSC)
-		if foundAC == nil {
+			ll.Errorf("LVG %s that was chosen is being deleted", lvgCR.Name)
 			return nil
 		}
-		ll.Infof("Got AC %v", foundAC)
-		return a.recreateACToLVGSC(sc, *foundAC)
->>>>>>> ab23b5e3
 	}
 
 	return foundAC
