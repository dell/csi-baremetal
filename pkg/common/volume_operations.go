// Package common is for common operations with CSI resources such as AvailableCapacity or Volume
package common

import (
	"context"
	"errors"
	"fmt"
	"time"

	"github.com/sirupsen/logrus"
	"google.golang.org/grpc/codes"
	"google.golang.org/grpc/status"
	k8sError "k8s.io/apimachinery/pkg/api/errors"

	api "github.com/dell/csi-baremetal/api/generated/v1"
	apiV1 "github.com/dell/csi-baremetal/api/v1"
	accrd "github.com/dell/csi-baremetal/api/v1/availablecapacitycrd"
	"github.com/dell/csi-baremetal/api/v1/lvgcrd"
	"github.com/dell/csi-baremetal/api/v1/volumecrd"
	"github.com/dell/csi-baremetal/pkg/base"
	"github.com/dell/csi-baremetal/pkg/base/k8s"
	"github.com/dell/csi-baremetal/pkg/base/util"
)

// VolumeOperations is the interface that unites common Volume CRs operations. It is designed for inline volume support
// without code duplication
type VolumeOperations interface {
	CreateVolume(ctx context.Context, v api.Volume) (*api.Volume, error)
	DeleteVolume(ctx context.Context, volumeID string) error
	UpdateCRsAfterVolumeDeletion(ctx context.Context, volumeID string)
	WaitStatus(ctx context.Context, volumeID string, statuses ...string) error
	ReadVolumeAndChangeStatus(volumeID string, newStatus string) error
}

// VolumeOperationsImpl is the basic implementation of VolumeOperations interface
type VolumeOperationsImpl struct {
	acProvider AvailableCapacityOperations
	k8sClient  *k8s.KubeClient

	log *logrus.Entry
}

// NewVolumeOperationsImpl is the constructor for VolumeOperationsImpl struct
// Receives an instance of base.KubeClient and logrus logger
// Returns an instance of VolumeOperationsImpl
func NewVolumeOperationsImpl(k8sClient *k8s.KubeClient, logger *logrus.Logger) *VolumeOperationsImpl {
	return &VolumeOperationsImpl{
		k8sClient:  k8sClient,
		acProvider: NewACOperationsImpl(k8sClient, logger),
		log:        logger.WithField("component", "VolumeOperationsImpl"),
	}
}

// CreateVolume searches AC and creates volume CR or returns existed volume CR
// Receives golang context and api.Volume which is Spec of Volume CR to create
// Returns api.Volume instance that took the place of chosen by SearchAC method AvailableCapacity CR
func (vo *VolumeOperationsImpl) CreateVolume(ctx context.Context, v api.Volume) (*api.Volume, error) {
	ll := vo.log.WithFields(logrus.Fields{
		"method":   "CreateVolume",
		"volumeID": v.Id,
	})
	ll.Infof("Creating volume %v", v)

	var (
		volumeCR = &volumecrd.Volume{}
		err      error
	)
	// at first check whether volume CR exist or no
	err = vo.k8sClient.ReadCR(ctx, v.Id, volumeCR)
	switch {
	case err == nil:
		ll.Infof("Volume exists, current status: %s.", volumeCR.Spec.CSIStatus)
		if volumeCR.Spec.CSIStatus == apiV1.Failed {
			return nil, fmt.Errorf("corresponding volume CR %s has failed status", volumeCR.Spec.Id)
		}
		// check that volume is in created state or time is over (for creating)
		expiredAt := volumeCR.ObjectMeta.GetCreationTimestamp().Add(base.DefaultTimeoutForOperations)
		if expiredAt.Before(time.Now()) {
			ll.Errorf("Timeout of %s for volume creation exceeded.", base.DefaultTimeoutForOperations)
			volumeCR.Spec.CSIStatus = apiV1.Failed
			_ = vo.k8sClient.UpdateCRWithAttempts(ctx, volumeCR, 5)
			return nil, status.Error(codes.Internal, "Unable to create volume in allocated time")
		}
	case !k8sError.IsNotFound(err):
		ll.Errorf("Unable to read volume CR: %v", err)
		return nil, status.Error(codes.Aborted, "unable to check volume existence")
	default:
		// create volume
		var (
			ctxWithID      = context.WithValue(ctx, k8s.RequestUUID, v.Id)
			ac             *accrd.AvailableCapacity
			sc             string
			allocatedBytes int64
			locationType   string
		)

		if ac = vo.acProvider.SearchAC(ctxWithID, v.NodeId, v.Size, v.StorageClass); ac == nil {
			ll.Error("There is no suitable drive for volume")
			return nil, status.Errorf(codes.ResourceExhausted, "there is no suitable drive for request %s", v.Id)
		}
		ll.Infof("AC %v was selected.", ac.Spec)
		// if sc was parsed as an ANY then we can choose AC with any storage class and then
		// volume should be created with that particular SC
		sc = ac.Spec.StorageClass

		if util.IsStorageClassLVG(sc) {
			allocatedBytes = v.Size
			locationType = apiV1.LocationTypeLVM
		} else {
			allocatedBytes = ac.Spec.Size
			locationType = apiV1.LocationTypeDrive
		}

		// create volume CR
		apiVolume := api.Volume{
			Id:                v.Id,
			NodeId:            ac.Spec.NodeId,
			Size:              allocatedBytes,
			Location:          ac.Spec.Location,
			CSIStatus:         apiV1.Creating,
			StorageClass:      sc,
			Ephemeral:         v.Ephemeral,
			Health:            apiV1.HealthGood,
			LocationType:      locationType,
			OperationalStatus: apiV1.OperationalStatusOperative,
			Mode:              v.Mode,
			Type:              v.Type,
		}
		volumeCR = vo.k8sClient.ConstructVolumeCR(v.Id, apiVolume)

		if err = vo.k8sClient.CreateCR(ctxWithID, v.Id, volumeCR); err != nil {
			ll.Errorf("Unable to create CR, error: %v", err)
			return nil, status.Errorf(codes.Internal, "unable to create volume CR")
		}

		// decrease AC size
		ac.Spec.Size -= allocatedBytes
		if err = vo.k8sClient.UpdateCRWithAttempts(ctxWithID, ac, 5); err != nil {
			ll.Errorf("Unable to set size for AC %s to %d, error: %v", ac.Name, ac.Spec.Size, err)
		}

		if util.IsStorageClassLVG(sc) {
			lvg := &lvgcrd.LVG{}
			if err = vo.k8sClient.ReadCR(context.Background(), volumeCR.Spec.Location, lvg); err != nil {
				ll.Errorf("Unable to get LVG %s: %v", volumeCR.Spec.Location, err)
				return &volumeCR.Spec, nil
			}
			if err := vo.addVolumeToLVG(lvg, v.Id); err != nil {
				ll.Errorf("Unable to add volume reference to LVG %s: %v", volumeCR.Spec.Location, err)
			}
		}
	}
	return &volumeCR.Spec, nil
}

// DeleteVolume changes volume CR state and updates it,
// if volume CR doesn't exists return Not found error and that error should be handled by caller.
// Receives golang context and a volume ID to delete
// Returns error if something went wrong or Volume with volumeID wasn't found
func (vo *VolumeOperationsImpl) DeleteVolume(ctx context.Context, volumeID string) error {
	ll := vo.log.WithFields(logrus.Fields{
		"method":   "DeleteVolume",
		"volumeID": volumeID,
	})
	ll.Info("Processing")

	var (
		volumeCR = &volumecrd.Volume{}
		err      error
	)

	if err = vo.k8sClient.ReadCR(ctx, volumeID, volumeCR); err != nil {
		return err
	}

	if !volumeCR.Spec.Ephemeral {
		switch volumeCR.Spec.CSIStatus {
		case apiV1.Created:
		case apiV1.Failed:
			return status.Error(codes.Internal, "volume has reached failed status")
		case apiV1.Removed:
			ll.Debug("Volume has Removed status")
			return nil
		case apiV1.Removing:
			ll.Debug("Volume has Removing status")
			return nil
		default:
			return status.Errorf(codes.FailedPrecondition,
				"Volume CR status hadn't been set to %s, current status - %s, expected - %s",
				apiV1.Removing, volumeCR.Spec.CSIStatus, apiV1.Created)
		}
	} else if volumeCR.Spec.CSIStatus != apiV1.Published { // expect Published status for ephemeral volume
		return status.Errorf(codes.FailedPrecondition,
			"CSIStatus for ephemeral volume hadn't been set to %s, current status - %s, expected - %s",
			apiV1.Removing, volumeCR.Spec.CSIStatus, apiV1.Published)
	}

	volumeCR.Spec.CSIStatus = apiV1.Removing
	return vo.k8sClient.UpdateCR(ctx, volumeCR)
}

// UpdateCRsAfterVolumeDeletion should considered as a second step in DeleteVolume,
// remove Volume CR and if volume was in LVG SC - update corresponding AC CR
// does not return anything because that method does not change real drive on the node
func (vo *VolumeOperationsImpl) UpdateCRsAfterVolumeDeletion(ctx context.Context, volumeID string) {
	ll := vo.log.WithFields(logrus.Fields{
		"method":   "UpdateCRsAfterVolumeDeletion",
		"volumeID": ctx.Value(k8s.RequestUUID),
	})

	var (
		volumeCR = volumecrd.Volume{}
		err      error
	)

	if err = vo.k8sClient.ReadCR(ctx, volumeID, &volumeCR); err != nil {
		if !k8sError.IsNotFound(err) {
			ll.Errorf("Unable to read volume CR %s: %v. Volume CR will not be removed", volumeID, err)
		}
		return
	}

	if err = vo.k8sClient.DeleteCR(ctx, &volumeCR); err != nil {
		ll.Errorf("unable to delete volume CR %s: %v", volumeID, err)
	}

<<<<<<< HEAD
	// if volume is in LVG - update corresponding AC size
	// if such AC isn't exist - do nothing (AC should be recreated by VolumeMgr)
	if util.IsStorageClassLVG(volumeCR.Spec.StorageClass) {
		var (
			acCR   = accrd.AvailableCapacity{}
			acList = accrd.AvailableCapacityList{}
		)
		if err = vo.k8sClient.ReadList(ctx, &acList); err != nil {
			ll.Errorf("Volume was deleted but corresponding AC with SC %s hadn't updated, unable to read list: %v",
				volumeCR.Spec.StorageClass, err)
		}
=======
	// find corresponding AC CR
	acList := accrd.AvailableCapacityList{}
	if err = vo.k8sClient.ReadList(ctx, &acList); err != nil {
		ll.Errorf("Volume was deleted but corresponding AC with SC %s hadn't updated, unable to read list: %v",
			volumeCR.Spec.StorageClass, err)
	}
>>>>>>> e1e1a259

	// search for AC
	acCR := accrd.AvailableCapacity{}
	for _, a := range acList.Items {
		if a.Spec.Location == volumeCR.Spec.Location {
			acCR = a
			break
		}
	}
	// AC CR must exist
	if acCR.Name == "" {
		ll.Errorf("Unable to find available capacity resource for volume %s", volumeID)
		return
	}

	// for LVG SCs we need to delete AC CR when no volumes remain to avoid new allocations since
	// underlying LVG CR is destroying. For other SC just to increase size
	isDeleted := false
	lvg := &lvgcrd.LVG{}
	if volumeCR.Spec.StorageClass == apiV1.StorageClassHDDLVG ||
		volumeCR.Spec.StorageClass == apiV1.StorageClassSSDLVG {
		if err = vo.k8sClient.ReadCR(context.Background(), volumeCR.Spec.Location, lvg); err != nil {
			ll.Errorf("Unable to get LVG %s: %v", volumeCR.Spec.Location, err)
			return
		}

		if isDeleted, err = vo.deleteLVGIfVolumesNotExistOrUpdate(lvg, volumeCR.Name, &acCR); err != nil {
			ll.Errorf("Unable to remove volume reference from LVG %s: %v", volumeCR.Spec.Location, err)
		}
	}

	// if LVG wasn't deleted increase AC size
	if !isDeleted {
		// Increase size of AC using volume size
		acCR.Spec.Size += volumeCR.Spec.Size
		if err = vo.k8sClient.UpdateCRWithAttempts(ctx, &acCR, 5); err != nil {
			ll.Errorf("Unable to update AC %s size: %v", acCR.Name, err)
		}
	}
}

// WaitStatus check volume status until it will be reached one of the statuses
// return error if context is done or volume reaches failed status, return nil if reached status != failed
func (vo *VolumeOperationsImpl) WaitStatus(ctx context.Context, volumeID string, statuses ...string) error {
	ll := vo.log.WithFields(logrus.Fields{
		"method":   "WaitStatus",
		"volumeID": volumeID,
	})

	ll.Infof("Pulling volume status")

	var (
		v                   = &volumecrd.Volume{}
		timeoutBetweenCheck = time.Second
		err                 error
	)
	for {
		select {
		case <-ctx.Done():
			ll.Warnf("Context is done but volume still not reach one of the expected status: %v", statuses)
			return fmt.Errorf("volume context is done")
		case <-time.After(timeoutBetweenCheck):
			if err = vo.k8sClient.ReadCR(ctx, volumeID, v); err != nil {
				ll.Errorf("Unable to read volume CR: %v", err)
				if k8sError.IsNotFound(err) {
					ll.Error("Volume CR doesn't exist")
					return fmt.Errorf("volume isn't found")
				}
				continue
			}
			for _, s := range statuses {
				if v.Spec.CSIStatus == s {
					if s == apiV1.Failed {
						return fmt.Errorf("volume has reached Failed status")
					}
					return nil
				}
			}
		}
	}
}

// ReadVolumeAndChangeStatus reads Volume CR (10 attempts) and updates it with newStatus (10 attempts)
// Receives volumeID of a Volume CR which should be modified and Spec.CSIStatus - newStatus for that Volume CR
// Returns error if something went wrong
func (vo *VolumeOperationsImpl) ReadVolumeAndChangeStatus(volumeID string, newStatus string) error {
	vo.log.WithFields(logrus.Fields{
		"method":   "ReadVolumeAndChangeStatus",
		"volumeID": volumeID,
	}).Infof("Read volume and set status to %s", newStatus)

	var (
		v        = &volumecrd.Volume{}
		attempts = 10
		ctx      = context.WithValue(context.Background(), k8s.RequestUUID, volumeID)
	)

	if err := vo.k8sClient.ReadCRWithAttempts(volumeID, v, attempts); err != nil {
		return err
	}

	// change status
	v.Spec.CSIStatus = newStatus
	if err := vo.k8sClient.UpdateCRWithAttempts(ctx, v, attempts); err != nil {
		return err
	}
	return nil
}

// addVolumeToLVG tries to add volume ID into VolumeRefs slice from LVG struct and updates according LVG
// Receives LVG and volumeID of a Volume CR which should be added
// Returns error if something went wrong
func (vo *VolumeOperationsImpl) addVolumeToLVG(lvg *lvgcrd.LVG, volID string) error {
	ll := vo.log.WithFields(logrus.Fields{
		"method":   "addVolumeToLVG",
		"volumeID": volID,
	})
	if util.ContainsString(lvg.Spec.VolumeRefs, volID) {
		return nil
	}
	lvg.Spec.VolumeRefs = append(lvg.Spec.VolumeRefs, volID)
	ll.Infof("Append volume %s to LVG %v", volID, lvg)
	return vo.k8sClient.UpdateCR(context.Background(), lvg)
}

// deleteLVGIfVolumesNotExistOrUpdate tries to remove volume ID into VolumeRefs slice from LVG struct
// and updates according LVG
// If VolumeRefs length equals 0, then deletes according AC and LVG
// Receives LVG and volumeID of a Volume CR which should be removed
// Returns true if LVG CR was deleted and false otherwise, error if something went wrong
func (vo *VolumeOperationsImpl) deleteLVGIfVolumesNotExistOrUpdate(lvg *lvgcrd.LVG,
	volID string, ac *accrd.AvailableCapacity) (bool, error) {
	log := vo.log.WithFields(logrus.Fields{
		"method":   "deleteLVGIfVolumesNotExistOrUpdate",
		"volumeID": volID,
	})

	// if only one volume remains - remove AC first and LVG then
	if len(lvg.Spec.VolumeRefs) == 1 {
		if err := vo.k8sClient.DeleteCR(context.Background(), ac); err != nil {
			log.Errorf("Unable to delete AC %s: %v", ac.Name, err)
			return false, err
		}
		return true, vo.k8sClient.DeleteCR(context.Background(), lvg)
	}

	// search for volume index
	for i, id := range lvg.Spec.VolumeRefs {
		if volID == id {
			log.Debugf("Remove volume %s from LVG %v", volID, lvg)
			l := len(lvg.Spec.VolumeRefs)
			lvg.Spec.VolumeRefs[i] = lvg.Spec.VolumeRefs[l-1]
			lvg.Spec.VolumeRefs = lvg.Spec.VolumeRefs[:l-1]

			return false, vo.k8sClient.UpdateCR(context.Background(), lvg)
		}
	}

	log.Errorf("Reference to volume %s in LVG %v not found", volID, lvg)
	return false, errors.New("LVG CR wasn't updated")
}<|MERGE_RESOLUTION|>--- conflicted
+++ resolved
@@ -224,26 +224,12 @@
 		ll.Errorf("unable to delete volume CR %s: %v", volumeID, err)
 	}
 
-<<<<<<< HEAD
-	// if volume is in LVG - update corresponding AC size
-	// if such AC isn't exist - do nothing (AC should be recreated by VolumeMgr)
-	if util.IsStorageClassLVG(volumeCR.Spec.StorageClass) {
-		var (
-			acCR   = accrd.AvailableCapacity{}
-			acList = accrd.AvailableCapacityList{}
-		)
-		if err = vo.k8sClient.ReadList(ctx, &acList); err != nil {
-			ll.Errorf("Volume was deleted but corresponding AC with SC %s hadn't updated, unable to read list: %v",
-				volumeCR.Spec.StorageClass, err)
-		}
-=======
 	// find corresponding AC CR
 	acList := accrd.AvailableCapacityList{}
 	if err = vo.k8sClient.ReadList(ctx, &acList); err != nil {
 		ll.Errorf("Volume was deleted but corresponding AC with SC %s hadn't updated, unable to read list: %v",
 			volumeCR.Spec.StorageClass, err)
 	}
->>>>>>> e1e1a259
 
 	// search for AC
 	acCR := accrd.AvailableCapacity{}
