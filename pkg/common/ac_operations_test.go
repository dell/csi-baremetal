package common

import (
	"sort"
	"testing"

<<<<<<< HEAD
	"github.com/stretchr/testify/assert"

=======
	api "github.com/dell/csi-baremetal/api/generated/v1"
>>>>>>> ab23b5e3
	apiV1 "github.com/dell/csi-baremetal/api/v1"
	accrd "github.com/dell/csi-baremetal/api/v1/availablecapacitycrd"
	"github.com/dell/csi-baremetal/api/v1/lvgcrd"
	"github.com/dell/csi-baremetal/pkg/base/k8s"
	"github.com/dell/csi-baremetal/pkg/base/util"
	"github.com/stretchr/testify/assert"
)

func TestACOperationsImpl_SearchAC(t *testing.T) {
	var (
		acOp = setupACOperationsTest(t, &testAC1, &testAC2, &testAC3, &testAC4)
		ac   *accrd.AvailableCapacity
		err  error
	)
	// create LVG CR(with status Created) on which testAC4 is pointed
	lvg := testLVG
	lvg.Spec.Status = apiV1.Created
	err = acOp.k8sClient.CreateCR(testCtx, lvg.Name, &lvg)
	assert.Nil(t, err)

	// expect that testAC2 with size 100GB is choose
	ac = acOp.SearchAC(testCtx, "", int64(util.GBYTE)*50, apiV1.StorageClassHDD)
	assert.NotNil(t, ac)
	assert.Equal(t, testAC2.Name, ac.Name)

	// expect that testAC3 with size 1Tb is choose
	ac = acOp.SearchAC(testCtx, testNode2Name, int64(util.GBYTE)*133, apiV1.StorageClassHDD)
	assert.NotNil(t, ac)
	assert.Equal(t, testAC3.Name, ac.Name)

	// expect that testAC4 is choose
	ac = acOp.SearchAC(testCtx, testNode2Name, int64(util.GBYTE), apiV1.StorageClassHDDLVG)
	assert.NotNil(t, ac)
	assert.Equal(t, testAC4.Name, ac.Name)

	// expect that there is no suitable AC because of size
	ac = acOp.SearchAC(testCtx, testNode1Name, int64(util.TBYTE), apiV1.StorageClassHDD)
	assert.Nil(t, ac)

	// expect that there is no suitable AC because of storage class (SSD)
	ac = acOp.SearchAC(testCtx, testNode1Name, int64(util.GBYTE), apiV1.StorageClassSSD)
	assert.Nil(t, ac)

	// expect that there is no suitable AC because of node
	ac = acOp.SearchAC(testCtx, "some-another-node", int64(util.GBYTE), apiV1.StorageClassHDD)
	assert.Nil(t, ac)

	// expect AC2 (HDD 100Gb) was selected
	ac = acOp.SearchAC(testCtx, testAC4.Spec.NodeId, int64(util.GBYTE)*80, apiV1.StorageClassAny)
	assert.NotNil(t, ac)
	assert.Equal(t, testAC2.Name, ac.Name)
}

func TestACOperationsImpl_DeleteIfEmpty(t *testing.T) {
	emptyAC := testAC1
	emptyAC.Spec.Size = 0
	var (
		acOp   = setupACOperationsTest(t, &emptyAC, &testAC4)
		acList = accrd.AvailableCapacityList{}
		err    error
	)

	// should remove testAC1 because of size < AcSizeMinThresholdBytes
	err = acOp.DeleteIfEmpty(testCtx, emptyAC.Spec.Location)
	assert.Nil(t, err)
	err = acOp.k8sClient.ReadList(testCtx, &acList)
	assert.Nil(t, err)
	assert.Equal(t, 1, len(acList.Items)) // expect that only testAC4 remain
	assert.Equal(t, testAC4Name, acList.Items[0].Name)

	// shouldn't remove AC4
	err = acOp.DeleteIfEmpty(testCtx, testAC4.Spec.Location)
	assert.Nil(t, err)
	acList = accrd.AvailableCapacityList{}
	err = acOp.k8sClient.ReadList(testCtx, &acList)
	assert.Nil(t, err)
	assert.Equal(t, 1, len(acList.Items)) // expect that only testAC4 remain
	assert.Equal(t, testAC4.Spec.Size, acList.Items[0].Spec.Size)

	// should return error because AC wan't found
	err = acOp.DeleteIfEmpty(testCtx, "unknown-ac")
	assert.NotNil(t, err)
	assert.Contains(t, err.Error(), "unable to find AC by location")

}

func Test_recreateACToLVGSC_Success(t *testing.T) {
	var (
		acOp  = setupACOperationsTest(t, &testAC2, &testAC3)
		newAC *accrd.AvailableCapacity
	)

	// there are no acs are provided
	newAC = acOp.RecreateACToLVGSC(testCtx, apiV1.StorageClassHDDLVG)
	assert.Nil(t, newAC)

	// ensure that there are 2 ACs
	acList := accrd.AvailableCapacityList{}
	err := acOp.k8sClient.ReadList(testCtx, &acList)
	assert.Nil(t, err)
	assert.Equal(t, 2, len(acList.Items))

	// expect that AC with SC HDDLVG will be created and will be size of 1Tb + 100Gb
	// testAC2 and testAC3 should be removed
	newAC = acOp.RecreateACToLVGSC(testCtx, apiV1.StorageClassHDDLVG, testAC2, testAC3)

	// check that LVG is in creating state
	lvgList := lvgcrd.LVGList{}
	err = acOp.k8sClient.ReadList(testCtx, &lvgList)
	assert.Equal(t, 1, len(lvgList.Items))
	lvg := lvgList.Items[0]
	assert.Equal(t, apiV1.Creating, lvg.Spec.Status)
	assert.Equal(t, testAC2.Spec.Size+testAC3.Spec.Size, lvg.Spec.Size)
	assert.Equal(t, testAC2.Spec.NodeId, lvg.Spec.Node)
	assert.Equal(t, 2, len(lvg.Spec.Locations))
	expectedLocation := []string{testAC2.Spec.Location, testAC3.Spec.Location}
	currentLocation := lvg.Spec.Locations
	sort.Strings(expectedLocation)
	sort.Strings(currentLocation)
	assert.Equal(t, expectedLocation, currentLocation)

	// check that AC2 and AC3 size was set to 0
	acList = accrd.AvailableCapacityList{}
	err = acOp.k8sClient.ReadList(testCtx, &acList)
	assert.Equal(t, 3, len(acList.Items))
	assert.Equal(t, apiV1.StorageClassHDD, acList.Items[0].Spec.StorageClass)
	assert.Equal(t, int64(0), acList.Items[0].Spec.Size)
	assert.Equal(t, apiV1.StorageClassHDD, acList.Items[1].Spec.StorageClass)
	assert.Equal(t, int64(0), acList.Items[1].Spec.Size)
	assert.Equal(t, apiV1.StorageClassHDDLVG, acList.Items[2].Spec.StorageClass)
}

func TestACOperationsImpl_acNodeMapping(t *testing.T) {
	acOp := setupACOperationsTest(t)
	// AC1 locates on node1, AC2 and AC3 locate on node2
	acList := []accrd.AvailableCapacity{testAC1, testAC2, testAC3}

	acNodeMap := acOp.acNodeMapping(acList)
	assert.Equal(t, 2, len(acNodeMap))
	assert.Equal(t, 1, len(acNodeMap[testNode1Name]))
	assert.Equal(t, 2, len(acNodeMap[testNode2Name]))

	// should return not nil for empty list
	acNodeMap = acOp.acNodeMapping([]accrd.AvailableCapacity{})
	assert.NotNil(t, acNodeMap)
	assert.Equal(t, 0, len(acNodeMap))
}

func TestACOperationsImpl_balanceAC(t *testing.T) {
	acOp := setupACOperationsTest(t, &testAC1, &testAC2, &testAC3)

	acNodeMap := acOp.acNodeMapping([]accrd.AvailableCapacity{testAC1, testAC2, testAC3})
	balancedNode := acOp.balanceAC(acNodeMap, int64(util.MBYTE), apiV1.StorageClassHDD)
	assert.Equal(t, testNode2Name, balancedNode)

	// should return empty string if there are no AC with appropriate size
	balancedNode = acOp.balanceAC(acNodeMap, int64(util.TBYTE)*100, apiV1.StorageClassHDD)
	assert.Equal(t, "", balancedNode)

	// should return empty string if there are no AC with appropriate SC
	balancedNode = acOp.balanceAC(acNodeMap, int64(util.TBYTE)*100, apiV1.StorageClassHDDLVG)
	assert.Equal(t, "", balancedNode)

	// should return empty is acNodeMap is empty
	balancedNode = acOp.balanceAC(map[string][]*accrd.AvailableCapacity{}, int64(util.TBYTE)*100, apiV1.StorageClassHDD)
	assert.Equal(t, "", balancedNode)
}

func TestACOperationsImpl_tryToFindAC(t *testing.T) {
	var (
		acOp = NewACOperationsImpl(nil, testLogger)
		acs  = []*accrd.AvailableCapacity{&testAC1, &testAC2, &testAC3, &testAC4}
		ac   *accrd.AvailableCapacity
	)

	ac = acOp.tryToFindAC(acs, apiV1.StorageClassHDD, int64(util.GBYTE)*89)
	assert.NotNil(t, ac)
	assert.Equal(t, ac.Name, testAC2.Name)

	ac = acOp.tryToFindAC(acs, "", int64(util.GBYTE)*89)
	assert.NotNil(t, ac)
	assert.Equal(t, ac.Name, testAC4.Name)
}

// creates fake k8s client and creates AC CRs based on provided acs
// returns instance of ACOperationsImpl based on created k8s client
func setupACOperationsTest(t *testing.T, acs ...*accrd.AvailableCapacity) *ACOperationsImpl {
	k8sClient, err := k8s.GetFakeKubeClient(testNS, testLogger)
	assert.Nil(t, err)
	assert.NotNil(t, k8sClient)

	for _, ac := range acs {
		err := k8sClient.CreateCR(testCtx, ac.Name, ac)
		assert.Nil(t, err)
	}
	return NewACOperationsImpl(k8sClient, testLogger)
<<<<<<< HEAD
=======
}

// lvgReconcileImitation this is an Reconcile imitation, expect only 1 LVG is present
// read LVG list until it size in not 1 and then set status to newStatus for LVG CR
func lvgReconcileImitation(k8sClient *k8s.KubeClient, newStatus string) error {
	var (
		lvgCRList lvgcrd.LVGList
		err       error
		ticker    = time.NewTicker(50 * time.Millisecond)
	)
	println("Reconciling ...")
	for {
		if err = k8sClient.ReadList(context.Background(), &lvgCRList); err != nil {
			return err
		}

		if len(lvgCRList.Items) == 1 {
			break
		}
		<-ticker.C
	}
	ticker.Stop()
	lvgCRList.Items[0].Spec.Status = newStatus
	return k8sClient.UpdateCR(context.Background(), &lvgCRList.Items[0])
}

func Test_AlignSizeByPE(t *testing.T) {
	type args struct {
		size int64
	}
	tests := []struct {
		name string
		args args
		want int64
	}{
		{
			name: "100Mi",
			args: args{
				size: 104857600,
			},
			want: 104857600,
		},
		{
			name: "lower than 1Mi",
			args: args{
				size: 1,
			},
			want: DefaultPESize,
		},
		{
			name: "slightly lower than 4Mi",
			args: args{
				size: 4194303,
			},
			want: DefaultPESize,
		},
		{
			name: "slightly higher than 4Mi",
			args: args{
				size: 4194305,
			},
			want: 2*DefaultPESize,
		},
		{
			name: "Negative",
			args: args{
				size: -104857600,
			},
			want: -104857600,
		},
	}
	for _, tt := range tests {
		t.Run(tt.name, func(t *testing.T) {
			if got := AlignSizeByPE(tt.args.size); got != tt.want {
				t.Errorf("alignSizeByPE() = %v, want %v", got, tt.want)
			}
		})
	}
>>>>>>> ab23b5e3
}<|MERGE_RESOLUTION|>--- conflicted
+++ resolved
@@ -1,21 +1,18 @@
 package common
 
 import (
+	"context"
 	"sort"
 	"testing"
-
-<<<<<<< HEAD
+	"time"
+
 	"github.com/stretchr/testify/assert"
 
-=======
-	api "github.com/dell/csi-baremetal/api/generated/v1"
->>>>>>> ab23b5e3
 	apiV1 "github.com/dell/csi-baremetal/api/v1"
 	accrd "github.com/dell/csi-baremetal/api/v1/availablecapacitycrd"
 	"github.com/dell/csi-baremetal/api/v1/lvgcrd"
 	"github.com/dell/csi-baremetal/pkg/base/k8s"
 	"github.com/dell/csi-baremetal/pkg/base/util"
-	"github.com/stretchr/testify/assert"
 )
 
 func TestACOperationsImpl_SearchAC(t *testing.T) {
@@ -206,8 +203,6 @@
 		assert.Nil(t, err)
 	}
 	return NewACOperationsImpl(k8sClient, testLogger)
-<<<<<<< HEAD
-=======
 }
 
 // lvgReconcileImitation this is an Reconcile imitation, expect only 1 LVG is present
@@ -269,7 +264,7 @@
 			args: args{
 				size: 4194305,
 			},
-			want: 2*DefaultPESize,
+			want: 2 * DefaultPESize,
 		},
 		{
 			name: "Negative",
@@ -286,5 +281,4 @@
 			}
 		})
 	}
->>>>>>> ab23b5e3
 }