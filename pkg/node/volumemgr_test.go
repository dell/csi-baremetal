/*
Copyright © 2020 Dell Inc. or its subsidiaries. All Rights Reserved.

Licensed under the Apache License, Version 2.0 (the "License");
you may not use this file except in compliance with the License.
You may obtain a copy of the License at

   http://www.apache.org/licenses/LICENSE-2.0

Unless required by applicable law or agreed to in writing, software
distributed under the License is distributed on an "AS IS" BASIS,
WITHOUT WARRANTIES OR CONDITIONS OF ANY KIND, either express or implied.
See the License for the specific language governing permissions and
limitations under the License.
*/

package node

import (
	"context"
	"errors"
	"fmt"
	"reflect"
	"sync"
	"testing"
	"time"

	"github.com/google/uuid"
	"github.com/sirupsen/logrus"
	"github.com/stretchr/testify/assert"
	"github.com/stretchr/testify/mock"
	k8sError "k8s.io/apimachinery/pkg/api/errors"
	v1 "k8s.io/apimachinery/pkg/apis/meta/v1"
	"k8s.io/apimachinery/pkg/types"
	ctrl "sigs.k8s.io/controller-runtime"

	api "github.com/dell/csi-baremetal/api/generated/v1"
	apiV1 "github.com/dell/csi-baremetal/api/v1"
	accrd "github.com/dell/csi-baremetal/api/v1/availablecapacitycrd"
	"github.com/dell/csi-baremetal/api/v1/drivecrd"
	"github.com/dell/csi-baremetal/api/v1/lvgcrd"
	vcrd "github.com/dell/csi-baremetal/api/v1/volumecrd"
	"github.com/dell/csi-baremetal/pkg/base"
	"github.com/dell/csi-baremetal/pkg/base/k8s"
	dataDiscover "github.com/dell/csi-baremetal/pkg/base/linuxutils/datadiscover/types"
	"github.com/dell/csi-baremetal/pkg/base/linuxutils/fs"
	"github.com/dell/csi-baremetal/pkg/base/linuxutils/lsblk"
	"github.com/dell/csi-baremetal/pkg/base/util"
	"github.com/dell/csi-baremetal/pkg/eventing"
	"github.com/dell/csi-baremetal/pkg/mocks"
	mocklu "github.com/dell/csi-baremetal/pkg/mocks/linuxutils"
	mockProv "github.com/dell/csi-baremetal/pkg/mocks/provisioners"
	p "github.com/dell/csi-baremetal/pkg/node/provisioners"
)

// TODO: refactor these UTs - https://github.com/dell/csi-baremetal/issues/90

var (
	testErr            = errors.New("error")
	lsblkAllDevicesCmd = fmt.Sprintf(lsblk.CmdTmpl, "")

	drive1UUID   = uuid.New().String()
	drive2UUID   = uuid.New().String()
	testPartUUID = uuid.New().String()

	drive1 = api.Drive{
		UUID:         drive1UUID,
		SerialNumber: "hdd1-serial",
		Size:         1024 * 1024 * 1024 * 500,
		NodeId:       nodeID,
		Type:         apiV1.DriveTypeHDD,
		Status:       apiV1.DriveStatusOnline,
		Health:       apiV1.HealthGood,
		Path:         "/dev/sda",
		IsSystem:     true,
	} // /dev/sda in LsblkTwoDevices

	drive2 = api.Drive{
		UUID:         drive2UUID,
		SerialNumber: "hdd2-serial",
		Size:         1024 * 1024 * 1024 * 200,
		NodeId:       nodeID,
		Type:         apiV1.DriveTypeHDD,
		Status:       apiV1.DriveStatusOnline,
		Health:       apiV1.HealthGood,
		Path:         "/dev/sdb",
		IsSystem:     true,
	} // /dev/sdb in LsblkTwoDevices

	// block device that corresponds to the drive1
	bdev1 = lsblk.BlockDevice{
		Name:     drive1.Path,
		Type:     drive1.Type,
		Size:     lsblk.CustomInt64{Int64: drive1.Size},
		Serial:   drive1.SerialNumber,
		Children: nil,
	}

	// block device that corresponds to the drive2
	bdev2 = lsblk.BlockDevice{
		Name:     drive2.Path,
		Type:     drive2.Type,
		Size:     lsblk.CustomInt64{Int64: drive1.Size},
		Serial:   drive2.SerialNumber,
		Children: nil,
	}

	// todo don't hardcode device name
	lsblkSingleDeviceCmd = fmt.Sprintf(lsblk.CmdTmpl, "/dev/sda")

	testDriveCR = drivecrd.Drive{
		TypeMeta: v1.TypeMeta{Kind: "Drive", APIVersion: apiV1.APIV1Version},
		ObjectMeta: v1.ObjectMeta{
			Name:              drive1.UUID,
			CreationTimestamp: v1.Time{Time: time.Now()},
		},
		Spec: drive1,
	}

	volCR = vcrd.Volume{
		TypeMeta: v1.TypeMeta{Kind: "Volume", APIVersion: apiV1.APIV1Version},
		ObjectMeta: v1.ObjectMeta{
			Name:              testID,
			Namespace:         testNs,
			CreationTimestamp: v1.Time{Time: time.Now()},
		},
		Spec: api.Volume{
			Id:           testID,
			Size:         1024 * 1024 * 1024 * 150,
			StorageClass: apiV1.StorageClassHDD,
			// TODO location cannot be empty - need to add check
			Location:  drive1UUID,
			CSIStatus: apiV1.Creating,
			NodeId:    nodeID,
			Mode:      apiV1.ModeFS,
			Type:      string(fs.XFS),
		},
	}

	testLVGCR = lvgcrd.LogicalVolumeGroup{
		TypeMeta: v1.TypeMeta{
			Kind:       "LogicalVolumeGroup",
			APIVersion: apiV1.APIV1Version,
		},
		ObjectMeta: v1.ObjectMeta{
			Name:      testLVGName,
		},
		Spec: api.LogicalVolumeGroup{
			Name:       testLVGName,
			Node:       nodeID,
			Locations:  []string{drive1.UUID},
			Size:       int64(1024 * 500 * util.GBYTE),
			Status:     apiV1.Created,
			VolumeRefs: []string{},
		},
	}

	testVolumeLVGCR = vcrd.Volume{
		TypeMeta: v1.TypeMeta{Kind: "Volume", APIVersion: apiV1.APIV1Version},
		ObjectMeta: v1.ObjectMeta{
			Name:              volLVGName,
			Namespace:         testNs,
			CreationTimestamp: v1.Time{Time: time.Now()},
		},
		Spec: api.Volume{
			Id:           volLVGName,
			Size:         1024 * 1024 * 1024 * 150,
			StorageClass: apiV1.StorageClassHDDLVG,
			Location:     testLVGCR.Name,
			CSIStatus:    apiV1.Creating,
			NodeId:       nodeID,
			Mode:         apiV1.ModeFS,
			Type:         string(fs.XFS),
		},
	}

	acCR = accrd.AvailableCapacity{
		TypeMeta:   v1.TypeMeta{Kind: "AvailableCapacity", APIVersion: apiV1.APIV1Version},
		ObjectMeta: v1.ObjectMeta{Name: driveUUID, Namespace: testNs},
		Spec: api.AvailableCapacity{
			Size:         drive1.Size,
			StorageClass: apiV1.StorageClassHDD,
			Location:     "drive-uuid",
			NodeId:       drive1.NodeId},
	}
)

func getTestDrive(id, sn string) *api.Drive {
	return &api.Drive{
		UUID:         id,
		SerialNumber: sn,
		Size:         1024 * 1024 * 1024 * 500,
		NodeId:       nodeID,
		Type:         apiV1.DriveTypeHDD,
		Status:       apiV1.DriveStatusOnline,
		Health:       apiV1.HealthGood,
	}
}

func TestVolumeManager_NewVolumeManager(t *testing.T) {
	kubeClient, err := k8s.GetFakeKubeClient(testNs, testLogger)
	assert.Nil(t, err)
	vm := NewVolumeManager(nil, nil, testLogger, kubeClient, kubeClient, new(mocks.NoOpRecorder), nodeID)
	assert.NotNil(t, vm)
	assert.Nil(t, vm.driveMgrClient)
	assert.NotNil(t, vm.fsOps)
	assert.NotNil(t, vm.lvmOps)
	assert.NotNil(t, vm.listBlk)
	assert.NotNil(t, vm.partOps)
	assert.True(t, len(vm.provisioners) > 0)
	assert.NotNil(t, vm.acProvider)
	assert.NotNil(t, vm.crHelper)
}

func TestReconcile_MultipleRequest(t *testing.T) {
	//Try to create volume multiple time in go routine, expect that CSI status Created and volume was created without error
	req := ctrl.Request{NamespacedName: types.NamespacedName{Namespace: testNs, Name: volCR.Name}}
	kubeClient, err := k8s.GetFakeKubeClient(testNs, testLogger)
	assert.Nil(t, err)
	vm := NewVolumeManager(nil, nil, testLogger, kubeClient, kubeClient, new(mocks.NoOpRecorder), nodeID)
	newVolume := volCR.DeepCopy()
	newVolume.Spec.CSIStatus = apiV1.Creating
	err = vm.k8sClient.CreateCR(testCtx, newVolume.Name, newVolume)
	assert.Nil(t, err)

	pMock := mockProv.GetMockProvisionerSuccess("/some/path")
	vm.SetProvisioners(map[p.VolumeType]p.Provisioner{p.DriveBasedVolumeType: pMock})

	var wg sync.WaitGroup
	wg.Add(1)
	go func() {
		res, err := vm.Reconcile(req)
		assert.Nil(t, err)
		assert.Equal(t, ctrl.Result{}, res)
		wg.Done()
	}()
	wg.Add(1)
	go func() {
		res, err := vm.Reconcile(req)
		assert.Nil(t, err)
		assert.Equal(t, ctrl.Result{}, res)
		wg.Done()
	}()
	wg.Wait()
	volume := &vcrd.Volume{}
	err = vm.k8sClient.ReadCR(testCtx, req.Name, testNs, volume)
	assert.Nil(t, err)
	assert.Equal(t, apiV1.Created, volume.Spec.CSIStatus)
}

func TestReconcile_SuccessNotFound(t *testing.T) {
	kubeClient, err := k8s.GetFakeKubeClient(testNs, testLogger)
	assert.Nil(t, err)
	vm := NewVolumeManager(nil, nil, testLogger, kubeClient, kubeClient, new(mocks.NoOpRecorder), nodeID)

	req := ctrl.Request{NamespacedName: types.NamespacedName{Namespace: testNs, Name: "not-found-that-name"}}
	res, err := vm.Reconcile(req)
	assert.Nil(t, err)
	assert.Equal(t, res, ctrl.Result{})
}

func TestVolumeManager_prepareVolume(t *testing.T) {
	var (
		vm     *VolumeManager
		req    = ctrl.Request{NamespacedName: types.NamespacedName{Namespace: testNs, Name: volCR.Name}}
		volume = &vcrd.Volume{}
		pMock  *mockProv.MockProvisioner
		res    ctrl.Result
		err    error
	)

	// happy pass
	vm = prepareSuccessVolumeManager(t)
	testVol := volCR.DeepCopy()
	assert.Nil(t, vm.k8sClient.CreateCR(testCtx, testVol.Name, testVol))
	pMock = mockProv.GetMockProvisionerSuccess("/some/path")
	vm.SetProvisioners(map[p.VolumeType]p.Provisioner{p.DriveBasedVolumeType: pMock})

	res, err = vm.prepareVolume(testCtx, testVol)
	assert.Nil(t, err)
	assert.Equal(t, res, ctrl.Result{})
	err = vm.k8sClient.ReadCR(testCtx, req.Name, testNs, volume)
	assert.Nil(t, err)
	assert.Equal(t, volume.Spec.CSIStatus, apiV1.Created)

	// failed to update
	vm = prepareSuccessVolumeManager(t)
	vm.SetProvisioners(map[p.VolumeType]p.Provisioner{p.DriveBasedVolumeType: pMock})
	testVol = volCR.DeepCopy()

	res, err = vm.prepareVolume(testCtx, testVol)
	assert.NotNil(t, err)
	assert.True(t, res.Requeue)

	// PrepareVolume failed
	assert.Nil(t, vm.k8sClient.CreateCR(testCtx, testVol.Name, testVol))
	pMock = &mockProv.MockProvisioner{}
	pMock.On("PrepareVolume", testVol.Spec).Return(testErr)
	vm.SetProvisioners(map[p.VolumeType]p.Provisioner{p.DriveBasedVolumeType: pMock})

	res, err = vm.prepareVolume(testCtx, testVol)
	assert.NotNil(t, err)
	assert.Equal(t, res, ctrl.Result{})
	err = vm.k8sClient.ReadCR(testCtx, req.Name, testNs, volume)
	assert.Nil(t, err)
	assert.Equal(t, volume.Spec.CSIStatus, apiV1.Failed)
}

func TestVolumeManager_handleRemovingStatus(t *testing.T) {
	var (
		vm     *VolumeManager
		req    = ctrl.Request{NamespacedName: types.NamespacedName{Namespace: testNs, Name: volCR.Name}}
		volume = &vcrd.Volume{}
		res    ctrl.Result
		err    error
	)

<<<<<<< HEAD
	t.Run("happy path", func(t *testing.T) {
		vm = prepareSuccessVolumeManager(t)
		testVol := volCR.DeepCopy()
		testVol.Spec.CSIStatus = apiV1.Removing
		assert.Nil(t, vm.k8sClient.CreateCR(testCtx, testVol.Name, testVol))
		pMock := mockProv.GetMockProvisionerSuccess("/some/path")
		vm.SetProvisioners(map[p.VolumeType]p.Provisioner{p.DriveBasedVolumeType: pMock})

		res, err = vm.handleRemovingStatus(testCtx, testVol)
		assert.Nil(t, err)
		assert.Equal(t, res, ctrl.Result{})
		err = vm.k8sClient.ReadCR(testCtx, req.Name, testNs, volume)
		assert.Nil(t, err)
		assert.Equal(t, apiV1.Removed, volume.Spec.CSIStatus)
	})
=======
	// happy path
	vm = prepareSuccessVolumeManager(t)
	testVol := volCR.DeepCopy()
	testVol.Spec.CSIStatus = apiV1.Removing
	assert.Nil(t, vm.k8sClient.CreateCR(testCtx, testVol.Name, testVol))
	pMock := mockProv.GetMockProvisionerSuccess("/some/path")
	vm.SetProvisioners(map[p.VolumeType]p.Provisioner{p.DriveBasedVolumeType: pMock})

	res, err = vm.handleRemovingStatus(testCtx, testVol)
	assert.Nil(t, err)
	assert.Equal(t, res, ctrl.Result{})
	err = vm.k8sClient.ReadCR(testCtx, req.Name, testNs, volume)
	assert.Nil(t, err)
	assert.Equal(t, apiV1.Removed, volume.Spec.CSIStatus)
>>>>>>> 572eec73

	t.Run("failed to update", func(t *testing.T) {
		testVol := volCR.DeepCopy()
		vm = prepareSuccessVolumeManager(t)
		pMock := mockProv.GetMockProvisionerSuccess("/some/path")
		vm.SetProvisioners(map[p.VolumeType]p.Provisioner{p.DriveBasedVolumeType: pMock})

<<<<<<< HEAD
		res, err = vm.handleRemovingStatus(testCtx, testVol)
		assert.NotNil(t, err)
		assert.True(t, res.Requeue)
	})

	// ReleaseVolume failed
	t.Run("failed to update", func(t *testing.T) {
		testVol := volCR.DeepCopy()
		testVol.Spec.CSIStatus = apiV1.Removing
		assert.Nil(t, vm.k8sClient.CreateCR(testCtx, testVol.Name, testVol))
		pMock := &mockProv.MockProvisioner{}
		pMock.On("ReleaseVolume", testVol.Spec).Return(testErr)
		vm.SetProvisioners(map[p.VolumeType]p.Provisioner{p.DriveBasedVolumeType: pMock})

		res, err = vm.handleRemovingStatus(testCtx, testVol)
		assert.NotNil(t, err)
		assert.Equal(t, res, ctrl.Result{})
		err = vm.k8sClient.ReadCR(testCtx, req.Name, testNs, volume)
		assert.Nil(t, err)
		assert.Equal(t, volume.Spec.CSIStatus, apiV1.Failed)
	})

	t.Run("failed to update", func(t *testing.T) {
		// Volume missing
		vm = prepareSuccessVolumeManager(t)

		testVol := volCR.DeepCopy()
		testVol.Spec.CSIStatus = apiV1.Removing
		testVol.Spec.OperationalStatus = apiV1.OperationalStatusMissing
		assert.Nil(t, vm.k8sClient.CreateCR(testCtx, testVol.Name, testVol))
		pMock := &mockProv.MockProvisioner{}
		vm.SetProvisioners(map[p.VolumeType]p.Provisioner{p.DriveBasedVolumeType: pMock})
=======
	res, err = vm.handleRemovingStatus(testCtx, testVol)
	assert.NotNil(t, err)
	assert.True(t, res.Requeue)

	// ReleaseVolume failed
	testVol = volCR.DeepCopy()
	testVol.Spec.CSIStatus = apiV1.Removing
	assert.Nil(t, vm.k8sClient.CreateCR(testCtx, testVol.Name, testVol))
	pMock = &mockProv.MockProvisioner{}
	pMock.On("ReleaseVolume", testVol.Spec).Return(testErr)
	vm.SetProvisioners(map[p.VolumeType]p.Provisioner{p.DriveBasedVolumeType: pMock})

	res, err = vm.handleRemovingStatus(testCtx, testVol)
	assert.NotNil(t, err)
	assert.Equal(t, res, ctrl.Result{})
	err = vm.k8sClient.ReadCR(testCtx, req.Name, testNs, volume)
	assert.Nil(t, err)
	assert.Equal(t, volume.Spec.CSIStatus, apiV1.Failed)
>>>>>>> 572eec73

		res, err = vm.handleRemovingStatus(testCtx, testVol)
		assert.Nil(t, err)
		assert.Equal(t, res, ctrl.Result{})
		err = vm.k8sClient.ReadCR(testCtx, req.Name, testNs, volume)
		assert.Nil(t, err)
		assert.Equal(t, volume.Spec.CSIStatus, apiV1.Removed)
	})
}

func TestVolumeManager_handleRemovingStatus_DeleteVolume(t *testing.T) {
	drive := drive1
	drive.UUID = driveUUID
	drive.Health = apiV1.HealthGood
	testVol := volCR.DeepCopy()
	testVol.Spec.Location = drive.UUID
	testVol.Spec.CSIStatus = apiV1.Removing

	vm := prepareSuccessVolumeManagerWithDrives([]*api.Drive{&drive}, t)
	assert.Nil(t, vm.k8sClient.CreateCR(testCtx, testVol.Name, testVol))

	pMock := &mockProv.MockProvisioner{}
	pMock.On("ReleaseVolume", testVol.Spec).Return(testErr)
	vm.SetProvisioners(map[p.VolumeType]p.Provisioner{p.DriveBasedVolumeType: pMock})

	res, err := vm.handleRemovingStatus(testCtx, testVol)
	assert.Error(t, testErr)

	drivecrd := &drivecrd.Drive{}
	err = vm.k8sClient.ReadCR(context.Background(), testVol.Spec.Location, "", drivecrd)
	assert.Nil(t, err)

	assert.Equal(t, res, ctrl.Result{})
	assert.Equal(t, apiV1.DriveUsageFailed, drivecrd.Spec.Usage)
}

func TestReconcile_SuccessDeleteVolume(t *testing.T) {
	req := ctrl.Request{NamespacedName: types.NamespacedName{Namespace: testNs, Name: volCR.Name}}
	kubeClient, err := k8s.GetFakeKubeClient(testNs, testLogger)
	assert.Nil(t, err)
	vm := NewVolumeManager(nil, nil, testLogger, kubeClient, kubeClient, new(mocks.NoOpRecorder), nodeID)
	newVolumeCR := volCR.DeepCopy()
	newVolumeCR.Spec.CSIStatus = apiV1.Removed
	err = vm.k8sClient.CreateCR(testCtx, newVolumeCR.Name, newVolumeCR)
	assert.Nil(t, err)

	pMock := mockProv.GetMockProvisionerSuccess("/some/path")
	vm.SetProvisioners(map[p.VolumeType]p.Provisioner{p.DriveBasedVolumeType: pMock})

	err = vm.k8sClient.CreateCR(testCtx, testDriveCR.Name, testDriveCR.DeepCopy())
	assert.Nil(t, err)

	//successfully add finalizer
	res, err := vm.Reconcile(req)
	assert.Nil(t, err)
	assert.Equal(t, res, ctrl.Result{})

	//successfully remove finalizer
	err = vm.k8sClient.ReadCR(testCtx, newVolumeCR.Name, newVolumeCR.Namespace, newVolumeCR)
	assert.Nil(t, err)
	newVolumeCR.ObjectMeta.DeletionTimestamp = &v1.Time{Time: time.Now()}
	err = vm.k8sClient.UpdateCR(testCtx, newVolumeCR)
	assert.Nil(t, err)

	res, err = vm.Reconcile(req)
	assert.NotNil(t, k8sError.IsNotFound(err))
	assert.Equal(t, res, ctrl.Result{})
}

func TestVolumeManager_handleCreatingVolumeInLVG(t *testing.T) {
	var (
		vm                 *VolumeManager
		pMock              *mockProv.MockProvisioner
		vol                *vcrd.Volume
		lvg                *lvgcrd.LogicalVolumeGroup
		testVol            = testVolumeLVGCR.DeepCopy()
		testLVG            lvgcrd.LogicalVolumeGroup
		expectedResRequeue = ctrl.Result{Requeue: true, RequeueAfter: base.DefaultRequeueForVolume}
		res                ctrl.Result
		err                error
	)

	// unable to read LogicalVolumeGroup (not found) and unable to update corresponding volume CR
	vm = prepareSuccessVolumeManager(t)

	res, err = vm.handleCreatingVolumeInLVG(testCtx, testVol)
	assert.NotNil(t, err)
	assert.True(t, k8sError.IsNotFound(err))
	assert.Equal(t, expectedResRequeue, res)

	// LogicalVolumeGroup is not found, volume CR was updated successfully (CSIStatus=failed)
	vm = prepareSuccessVolumeManager(t)
	assert.Nil(t, vm.k8sClient.CreateCR(testCtx, testVol.Name, testVol))

	res, err = vm.handleCreatingVolumeInLVG(testCtx, testVol)
	assert.Nil(t, err)
	assert.Equal(t, ctrl.Result{}, res)

	vol = &vcrd.Volume{}
	assert.Nil(t, vm.k8sClient.ReadCR(testCtx, testVol.Name, testVol.Namespace, vol))
	assert.Equal(t, apiV1.Failed, vol.Spec.CSIStatus)

	// LogicalVolumeGroup in creating state
	vm = prepareSuccessVolumeManager(t)
	testLVG = testLVGCR
	testLVG.Spec.Status = apiV1.Creating
	assert.Nil(t, vm.k8sClient.CreateCR(testCtx, testLVG.Name, &testLVG))

	res, err = vm.handleCreatingVolumeInLVG(testCtx, testVol)
	assert.Nil(t, err)
	assert.Equal(t, expectedResRequeue, res)

	// LogicalVolumeGroup in failed state and volume is updated successfully
	vm = prepareSuccessVolumeManager(t)
	testVol = testVolumeLVGCR.DeepCopy()
	testLVG = testLVGCR
	testLVG.Spec.Status = apiV1.Failed
	assert.Nil(t, vm.k8sClient.CreateCR(testCtx, testLVG.Name, &testLVG))
	assert.Nil(t, vm.k8sClient.CreateCR(testCtx, testVol.Name, testVol))

	res, err = vm.handleCreatingVolumeInLVG(testCtx, testVol)
	assert.Nil(t, err)
	assert.Equal(t, ctrl.Result{}, res)

	vol = &vcrd.Volume{}
	assert.Nil(t, vm.k8sClient.ReadCR(testCtx, testVol.Name, testVol.Namespace, vol))
	assert.Equal(t, apiV1.Failed, vol.Spec.CSIStatus)

	// LogicalVolumeGroup in failed state and volume is failed to update
	vm = prepareSuccessVolumeManager(t)
	testVol = testVolumeLVGCR.DeepCopy()
	testLVG = testLVGCR
	testLVG.Spec.Status = apiV1.Failed
	assert.Nil(t, vm.k8sClient.CreateCR(testCtx, testLVG.Name, &testLVG))

	res, err = vm.handleCreatingVolumeInLVG(testCtx, testVol)
	assert.NotNil(t, err)
	assert.Equal(t, expectedResRequeue, res)
	assert.True(t, k8sError.IsNotFound(err))

	// LogicalVolumeGroup in created state and volume.ID is not in VolumeRefs
	vm = prepareSuccessVolumeManager(t)
	testVol = testVolumeLVGCR.DeepCopy()
	pMock = &mockProv.MockProvisioner{}
	pMock.On("PrepareVolume", mock.Anything).Return(nil)
	vm.SetProvisioners(map[p.VolumeType]p.Provisioner{p.LVMBasedVolumeType: pMock})
	testLVG = testLVGCR
	testLVG.Spec.Status = apiV1.Created
	assert.Nil(t, vm.k8sClient.CreateCR(testCtx, testLVG.Name, &testLVG))
	assert.Nil(t, vm.k8sClient.CreateCR(testCtx, testVol.Name, testVol))

	res, err = vm.handleCreatingVolumeInLVG(testCtx, testVol)
	assert.Nil(t, err)
	assert.Equal(t, ctrl.Result{}, res)

	lvg = &lvgcrd.LogicalVolumeGroup{}
	assert.Nil(t, vm.k8sClient.ReadCR(testCtx, testLVG.Name, "", lvg))
	assert.True(t, util.ContainsString(lvg.Spec.VolumeRefs, testVol.Spec.Id))

	// LogicalVolumeGroup in created state and volume.ID is in VolumeRefs
	vm = prepareSuccessVolumeManager(t)
	testVol = testVolumeLVGCR.DeepCopy()
	pMock = &mockProv.MockProvisioner{}
	pMock.On("PrepareVolume", mock.Anything).Return(nil)
	vm.SetProvisioners(map[p.VolumeType]p.Provisioner{p.LVMBasedVolumeType: pMock})
	testLVG = testLVGCR
	testLVG.Spec.Status = apiV1.Created
	testLVG.Spec.VolumeRefs = []string{testVol.Spec.Id}
	assert.Nil(t, vm.k8sClient.CreateCR(testCtx, testLVG.Name, &testLVG))
	assert.Nil(t, vm.k8sClient.CreateCR(testCtx, testVol.Name, testVol))

	res, err = vm.handleCreatingVolumeInLVG(testCtx, testVol)
	assert.Nil(t, err)
	assert.Equal(t, ctrl.Result{}, res)

	lvg = &lvgcrd.LogicalVolumeGroup{}
	assert.Nil(t, vm.k8sClient.ReadCR(testCtx, testLVG.Name, "", lvg))
	assert.True(t, util.ContainsString(lvg.Spec.VolumeRefs, testVol.Spec.Id))
	assert.Equal(t, 1, len(lvg.Spec.VolumeRefs))

	// LogicalVolumeGroup state wasn't recognized
	vm = prepareSuccessVolumeManager(t)
	testLVG = testLVGCR
	testLVG.Spec.Status = ""
	assert.Nil(t, vm.k8sClient.CreateCR(testCtx, testLVG.Name, &testLVG))

	res, err = vm.handleCreatingVolumeInLVG(testCtx, testVol)
	assert.Nil(t, err)
	assert.Equal(t, expectedResRequeue, res)
}

func TestReconcile_ReconcileDefaultStatus(t *testing.T) {
	var (
		vm  *VolumeManager
		req = ctrl.Request{NamespacedName: types.NamespacedName{Namespace: testNs, Name: volCR.Name}}
		res ctrl.Result
		err error
	)

	vm = prepareSuccessVolumeManager(t)
	newVolumeCR := volCR.DeepCopy()
	newVolumeCR.Spec.CSIStatus = apiV1.Published
	assert.Nil(t, vm.k8sClient.CreateCR(testCtx, newVolumeCR.Name, newVolumeCR))

	res, err = vm.Reconcile(req)
	assert.Nil(t, err)
	assert.Equal(t, res, ctrl.Result{})
}

func TestNewVolumeManager_SetProvisioners(t *testing.T) {
	vm := NewVolumeManager(nil, mocks.EmptyExecutorSuccess{},
		logrus.New(), nil, nil, new(mocks.NoOpRecorder), nodeID)
	newProv := &mockProv.MockProvisioner{}
	vm.SetProvisioners(map[p.VolumeType]p.Provisioner{p.DriveBasedVolumeType: newProv})
	assert.Equal(t, newProv, vm.provisioners[p.DriveBasedVolumeType])
}

func TestVolumeManager_DiscoverFail(t *testing.T) {
	var (
		vm  *VolumeManager
		err error
	)

	t.Run("driveMgr return error", func(t *testing.T) {
		vm = prepareSuccessVolumeManager(t)
		vm.driveMgrClient = &mocks.MockDriveMgrClientFail{}

		err = vm.Discover()
		assert.NotNil(t, err)
		assert.Equal(t, "drivemgr error", err.Error())
	})

	t.Run("update driveCRs failed", func(t *testing.T) {
		mockK8sClient := &mocks.K8Client{}
		kubeClient := k8s.NewKubeClient(mockK8sClient, testLogger, testNs)
		// expect: updateDrivesCRs failed
		vm = NewVolumeManager(&mocks.MockDriveMgrClient{},
			nil, testLogger, kubeClient, kubeClient, nil, nodeID)
		mockK8sClient.On("List", mock.Anything, mock.Anything, mock.Anything).Return(testErr).Once()

		err = vm.Discover()
		assert.NotNil(t, err)
		assert.Contains(t, err.Error(), "updateDrivesCRs return error")
	})

	t.Run("discoverDataOnDrives failed", func(t *testing.T) {
		mockK8sClient := &mocks.K8Client{}
		kubeClient := k8s.NewKubeClient(mockK8sClient, testLogger, testNs)
		vm = NewVolumeManager(&mocks.MockDriveMgrClient{}, nil, testLogger, kubeClient, kubeClient, nil, nodeID)
		discoverData := &mocklu.MockWrapDataDiscover{}
		discoverData.On("DiscoverData", mock.Anything, mock.Anything).Return(false, testErr).Once()
		vm.dataDiscover = discoverData
		vm.discoverSystemLVG = false
		mockK8sClient.On("List", mock.Anything, &drivecrd.DriveList{}, mock.Anything).Return(nil)
		mockK8sClient.On("List", mock.Anything, &lvgcrd.LogicalVolumeGroupList{}, mock.Anything).Return(nil)
		mockK8sClient.On("List", mock.Anything, &vcrd.VolumeList{}, mock.Anything).Return(testErr)

		err = vm.Discover()
		assert.NotNil(t, err)
		assert.Contains(t, err.Error(), "discoverDataOnDrives return error")
	})
}

func TestVolumeManager_DiscoverSuccess(t *testing.T) {
	var (
		vm             *VolumeManager
		driveMgrClient = mocks.NewMockDriveMgrClient(getDriveMgrRespBasedOnDrives(drive1, drive2))
		err            error
	)

	vm = prepareSuccessVolumeManager(t)
	vm.driveMgrClient = driveMgrClient
	discoverData := &mocklu.MockWrapDataDiscover{}
	discoverData.On("DiscoverData", mock.Anything, mock.Anything).Return(&dataDiscover.DiscoverResult{}, nil)
	vm.dataDiscover = discoverData
	// expect that Volume CRs won't be created because of all drives don't have children
	err = vm.Discover()
	assert.Nil(t, err)
}

func TestVolumeManager_Discover_noncleanDisk(t *testing.T) {
	/*
		test scenario consists of 2 Discover iteration on first:
		 - driveMgr returned 2 drives and there are no partition on them from lsblk response, expect that
		   2 Drive CRs, 2 AC CRs and 0 Volume CR will be created
		on second iteration:
		 - driveMgr returned 2 drives and on one of them lsblk detect partition, expect that amount of Drive CRs won't be changed
		   1 Volume CR will be created and on AC CR will be removed (1 AC remains)
	*/

	// fist iteration
	vm := prepareSuccessVolumeManager(t)
	vm.driveMgrClient = mocks.NewMockDriveMgrClient([]*api.Drive{&drive1, &drive2})
	dItems := getDriveCRsListItems(t, vm.k8sClient)
	assert.Equal(t, 0, len(dItems))

	discoverData := &mocklu.MockWrapDataDiscover{}
	testResultDrive1 := &dataDiscover.DiscoverResult{
		Message: fmt.Sprintf("Drive with path %s, SN %s, doesn't have filesystem, partition table, partitions and PV", drive1.Path, drive1.SerialNumber),
		HasData: false,
	}
	testResultDrive2 := &dataDiscover.DiscoverResult{
		Message: fmt.Sprintf("Drive with path %s, SN %s, doesn't have filesystem, partition table, partitions and PV", drive2.Path, drive2.SerialNumber),
		HasData: false,
	}
	discoverData.On("DiscoverData", drive1.Path, drive1.SerialNumber).Return(testResultDrive1, nil)
	discoverData.On("DiscoverData", drive2.Path, drive2.SerialNumber).Return(testResultDrive2, nil)
	vm.dataDiscover = discoverData

	err := vm.Discover()
	assert.Nil(t, err)

	dItems = getDriveCRsListItems(t, vm.k8sClient)
	assert.Equal(t, 2, len(dItems))
	assert.Equal(t, true, dItems[0].Spec.IsClean)
	assert.Equal(t, true, dItems[1].Spec.IsClean)

	// second iteration
	discoverData = &mocklu.MockWrapDataDiscover{}
	testResultDrive1 = &dataDiscover.DiscoverResult{
		Message: fmt.Sprintf("Drive with path %s, SN %s, has filesystem", drive1.Path, drive1.SerialNumber),
		HasData: true,
	}
	testResultDrive2 = &dataDiscover.DiscoverResult{
		Message: fmt.Sprintf("Drive with path %s, SN %s, doesn't have filesystem, partition table, partitions and PV", drive2.Path, drive2.SerialNumber),
		HasData: false,
	}
	discoverData.On("DiscoverData", drive1.Path, drive1.SerialNumber).Return(testResultDrive1, nil)
	discoverData.On("DiscoverData", drive2.Path, drive2.SerialNumber).Return(testResultDrive2, nil)
	vm.dataDiscover = discoverData
	err = vm.Discover()
	assert.Nil(t, err)

	dItems = getDriveCRsListItems(t, vm.k8sClient)
	assert.Equal(t, 2, len(dItems))
	assert.Equal(t, false, dItems[0].Spec.IsClean)
	assert.Equal(t, true, dItems[1].Spec.IsClean)
}

func TestVolumeManager_updatesDrivesCRs_Success(t *testing.T) {
	vm := prepareSuccessVolumeManager(t)
	driveMgrRespDrives := getDriveMgrRespBasedOnDrives(drive1, drive2)
	vm.driveMgrClient = mocks.NewMockDriveMgrClient(driveMgrRespDrives)

	updates, err := vm.updateDrivesCRs(testCtx, driveMgrRespDrives)
	assert.Nil(t, err)
	driveCRs, err := vm.crHelper.GetDriveCRs(vm.nodeID)
	assert.Nil(t, err)
	assert.Equal(t, len(driveCRs), 2)
	assert.Len(t, updates.Created, 2)

	driveMgrRespDrives[0].Health = apiV1.HealthBad
	updates, err = vm.updateDrivesCRs(testCtx, driveMgrRespDrives)
	assert.Nil(t, err)
	assert.Equal(t, vm.crHelper.GetDriveCRByUUID(driveMgrRespDrives[0].UUID).Spec.Health, apiV1.HealthBad)
	assert.Len(t, updates.Updated, 1)
	assert.Len(t, updates.NotChanged, 1)

	drives := driveMgrRespDrives[1:]
	updates, err = vm.updateDrivesCRs(testCtx, drives)
	assert.Nil(t, err)
	assert.Equal(t, vm.crHelper.GetDriveCRByUUID(driveMgrRespDrives[0].UUID).Spec.Health, apiV1.HealthUnknown)
	assert.Equal(t, vm.crHelper.GetDriveCRByUUID(driveMgrRespDrives[0].UUID).Spec.Status, apiV1.DriveStatusOffline)
	assert.Len(t, updates.Updated, 1)
	assert.Len(t, updates.NotChanged, 1)

	drives = driveMgrRespDrives[1:]
	driveCRs, err = vm.crHelper.GetDriveCRs(vm.nodeID)
	driveCRs[0].Annotations = map[string]string{"health": "bad"}
	vm.k8sClient.UpdateCR(testCtx, &driveCRs[0])
	updates, err = vm.updateDrivesCRs(testCtx, drives)
	assert.Nil(t, err)
	assert.Equal(t, vm.crHelper.GetDriveCRByUUID(driveMgrRespDrives[0].UUID).Spec.Health, apiV1.HealthBad)
	assert.Equal(t, vm.crHelper.GetDriveCRByUUID(driveMgrRespDrives[0].UUID).Spec.Status, apiV1.DriveStatusOffline)
	assert.Len(t, updates.Updated, 1)
	assert.Len(t, updates.NotChanged, 1)

	vm = prepareSuccessVolumeManager(t)
	driveCRs, err = vm.crHelper.GetDriveCRs(vm.nodeID)
	assert.Nil(t, err)
	assert.Empty(t, driveCRs)
	updates, err = vm.updateDrivesCRs(testCtx, driveMgrRespDrives)
	assert.Nil(t, err)
	driveCRs, err = vm.crHelper.GetDriveCRs(vm.nodeID)
	assert.Nil(t, err)
	assert.Equal(t, len(driveCRs), 2)
	assert.Len(t, updates.Created, 2)
	driveMgrRespDrives = append(driveMgrRespDrives, &api.Drive{
		UUID:         uuid.New().String(),
		SerialNumber: "hdd3",
		Health:       apiV1.HealthGood,
		Type:         apiV1.DriveTypeHDD,
		Size:         1024 * 1024 * 1024 * 150,
		NodeId:       nodeID,
	})
	updates, err = vm.updateDrivesCRs(testCtx, driveMgrRespDrives)
	assert.Nil(t, err)
	driveCRs, err = vm.crHelper.GetDriveCRs(vm.nodeID)
	assert.Nil(t, err)
	assert.Equal(t, len(driveCRs), 3)
	assert.Len(t, updates.Created, 1)
	assert.Len(t, updates.NotChanged, 2)

	driveMgrRespDrives = append(driveMgrRespDrives, &api.Drive{
		UUID:         uuid.New().String(),
		SerialNumber: "",
		Health:       apiV1.HealthGood,
		Type:         apiV1.DriveTypeHDD,
		Size:         1024 * 1024 * 1024 * 150,
		NodeId:       nodeID,
	})
	updates, err = vm.updateDrivesCRs(testCtx, driveMgrRespDrives)
	assert.Nil(t, err)
	driveCRs, err = vm.crHelper.GetDriveCRs(vm.nodeID)
	assert.Nil(t, err)
	assert.Equal(t, len(driveCRs), 3)
}

func TestVolumeManager_updatesDrivesCRs_Fail(t *testing.T) {
	mockK8sClient := &mocks.K8Client{}
	kubeClient := k8s.NewKubeClient(mockK8sClient, testLogger, testNs)
	vm := NewVolumeManager(nil, nil, testLogger, kubeClient, kubeClient, new(mocks.NoOpRecorder), nodeID)

	var (
		res *driveUpdates
		err error
	)

	// GetDriveCRs failed
	mockK8sClient.On("List", mock.Anything, &drivecrd.DriveList{}, mock.Anything).Return(testErr).Once()

	res, err = vm.updateDrivesCRs(testCtx, nil)
	assert.Nil(t, res)
	assert.NotNil(t, err)
	assert.Equal(t, testErr, err)

	// CreateCR failed
	mockK8sClient.On("List", mock.Anything, mock.Anything, mock.Anything).Return(nil).Twice()
	mockK8sClient.On("Create", mock.Anything, mock.Anything, mock.Anything).Return(testErr).Twice() // CreateCR will failed

	d1 := drive1
	res, err = vm.updateDrivesCRs(testCtx, []*api.Drive{&d1})
	assert.Nil(t, err)
	assert.NotNil(t, res)
	assert.Equal(t, 1, len(res.Created))
}

func TestVolumeManager_updatesDrivesCRs_Override(t *testing.T) {
	client, err := k8s.GetFakeKubeClient(testNs, testLogger)
	assert.Nil(t, err)
	vm := NewVolumeManager(nil, nil, testLogger, client, client, new(mocks.NoOpRecorder), nodeID)

	testDriveCR1 := testDriveCR.DeepCopy()
	testDriveCR1.Annotations = map[string]string{driveHealthOverrideAnnotation: apiV1.HealthSuspect}
	err = client.CreateCR(testCtx, testDriveCR1.Name, testDriveCR1)
	assert.Nil(t, err)

	drive := drive1
	drives := []*api.Drive{&drive}

	updates, err := vm.updateDrivesCRs(testCtx, drives)
	assert.Nil(t, err)
	assert.Equal(t, len(updates.Updated), 1)
	assert.Equal(t, updates.Updated[0].PreviousState.Spec.Health, drive1.Health)
	assert.Equal(t, updates.Updated[0].CurrentState.Spec.Health, apiV1.HealthSuspect)
}

func TestVolumeManager_handleDriveStatusChange(t *testing.T) {
	vm := prepareSuccessVolumeManagerWithDrives(nil, t)

	ac := acCR
	err := vm.k8sClient.CreateCR(testCtx, ac.Name, &ac)
	assert.Nil(t, err)

	drive := drive1
	drive.UUID = driveUUID
	drive.Health = apiV1.HealthBad
	driveCR := &drivecrd.Drive{Spec: drive}

	update := updatedDrive{
		PreviousState: driveCR,
		CurrentState:  driveCR,
	}

	// Check AC deletion
	vm.handleDriveStatusChange(testCtx, update)
	vol := volCR.DeepCopy()
	vol.Spec.Location = driveUUID
	err = vm.k8sClient.CreateCR(testCtx, testID, vol)
	assert.Nil(t, err)

	// Check volume's health change
	vm.handleDriveStatusChange(testCtx, update)
	rVolume := &vcrd.Volume{}
	err = vm.k8sClient.ReadCR(testCtx, testID, vol.Namespace, rVolume)
	assert.Nil(t, err)
	assert.Equal(t, apiV1.HealthBad, rVolume.Spec.Health)

	lvg := testLVGCR
	lvg.Spec.Locations = []string{driveUUID}
	err = vm.k8sClient.CreateCR(testCtx, testLVGName, &lvg)
	assert.Nil(t, err)
	// Check lvg's health change
	vm.handleDriveStatusChange(testCtx, update)
	updatedLVG := &lvgcrd.LogicalVolumeGroup{}
	err = vm.k8sClient.ReadCR(testCtx, testLVGName, "", updatedLVG)
	assert.Nil(t, err)
	assert.Equal(t, apiV1.HealthBad, updatedLVG.Spec.Health)
}

func Test_discoverLVGOnSystemDrive_LVGAlreadyExists(t *testing.T) {
	var (
		m     = prepareSuccessVolumeManager(t)
		lvgCR = m.k8sClient.ConstructLVGCR("some-name", api.LogicalVolumeGroup{
			Name:      "some-name",
			Node:      m.nodeID,
			Locations: []string{"some-uuid"},
		})
		lvgList = lvgcrd.LogicalVolumeGroupList{}
		err     error
	)
	lvmOps := &mocklu.MockWrapLVM{}
	lvmOps.On("GetVgFreeSpace", "some-name").Return(int64(0), nil)
	m.lvmOps = lvmOps
	m.systemDrivesUUIDs = append(m.systemDrivesUUIDs, lvgCR.Spec.Locations...)

	err = m.k8sClient.CreateCR(testCtx, lvgCR.Name, lvgCR.DeepCopy())
	assert.Nil(t, err)

	err = m.discoverLVGOnSystemDrive()
	assert.Nil(t, err)

	err = m.k8sClient.ReadList(testCtx, &lvgList)
	assert.Nil(t, err)
	assert.Equal(t, 1, len(lvgList.Items))
	assert.Equal(t, lvgCR.Spec, lvgList.Items[0].Spec)

	// increase free space on lvg
	lvmOps = &mocklu.MockWrapLVM{}
	lvmOps.On("GetVgFreeSpace", "some-name").Return(int64(2*1024*1024), nil)
	m.lvmOps = lvmOps

	err = m.k8sClient.CreateCR(testCtx, lvgCR.Name, lvgCR.DeepCopy())
	assert.Nil(t, err)

	err = m.discoverLVGOnSystemDrive()
	assert.Nil(t, err)

	err = m.k8sClient.ReadList(testCtx, &lvgList)
	assert.Nil(t, err)
	assert.Equal(t, 1, len(lvgList.Items))
	assert.Equal(t, lvgCR.Spec, lvgList.Items[0].Spec)

}

func Test_discoverLVGOnSystemDrive_LVGCreatedACNo(t *testing.T) {
	var (
		m             = prepareSuccessVolumeManager(t)
		lvgList       = lvgcrd.LogicalVolumeGroupList{}
		listBlk       = &mocklu.MockWrapLsblk{}
		fsOps         = &mockProv.MockFsOpts{}
		lvmOps        = &mocklu.MockWrapLVM{}
		vgName        = "root-vg"
		systemDriveCR = testDriveCR.DeepCopy()
		err           error
	)

	m.listBlk = listBlk
	m.fsOps = fsOps
	m.lvmOps = lvmOps

	pvName := testDriveCR.Spec.Path + "1"
	lvmOps.On("GetAllPVs").Return([]string{pvName, "/dev/sdx"}, nil)
	lvmOps.On("GetVGNameByPVName", pvName).Return(vgName, nil)
	lvmOps.On("GetVgFreeSpace", vgName).Return(int64(1024), nil)
	lvmOps.On("GetLVsInVG", vgName).Return([]string{"lv_swap", "lv_boot"}, nil).Once()

	assert.Nil(t, m.k8sClient.CreateCR(testCtx, systemDriveCR.Name, systemDriveCR))

	// expect success, LogicalVolumeGroup CR and AC CR was created
	m.systemDrivesUUIDs = append(m.systemDrivesUUIDs, systemDriveCR.Spec.UUID)
	err = m.discoverLVGOnSystemDrive()
	assert.Nil(t, err)

	err = m.k8sClient.ReadList(testCtx, &lvgList)
	assert.Nil(t, err)
	assert.Equal(t, 1, len(lvgList.Items))
	lvg := lvgList.Items[0]
	assert.Equal(t, 1, len(lvg.Spec.Locations))
	assert.Equal(t, testDriveCR.Spec.UUID, lvg.Spec.Locations[0])
	assert.Equal(t, apiV1.Created, lvg.Spec.Status)
	assert.Equal(t, 2, len(lvg.Spec.VolumeRefs))

	// unable to read LVs in system vg
	m = prepareSuccessVolumeManager(t)
	// mocks were setup for previous scenario
	m.listBlk = listBlk
	m.fsOps = fsOps
	m.lvmOps = lvmOps

	lvmOps.On("GetLVsInVG", vgName).Return(nil, testErr)

	systemDriveCR = testDriveCR.DeepCopy()
	assert.Nil(t, m.k8sClient.CreateCR(testCtx, systemDriveCR.Name, systemDriveCR))
	m.systemDrivesUUIDs = append(m.systemDrivesUUIDs, systemDriveCR.Spec.UUID)

	err = m.discoverLVGOnSystemDrive()
	assert.NotNil(t, err)
	assert.Contains(t, err.Error(), "unable to determine LVs in system VG")

	assert.Nil(t, m.k8sClient.ReadList(testCtx, &lvgList))
	assert.Equal(t, 0, len(lvgList.Items))
}

func TestVolumeManager_createEventsForDriveUpdates(t *testing.T) {
	k, err := k8s.GetFakeKubeClient(testNs, testLogger)
	assert.Nil(t, err)

	drive1CR := k.ConstructDriveCR(drive1UUID, *getTestDrive(drive1UUID, "SN1"))
	drive2CR := k.ConstructDriveCR(drive2UUID, *getTestDrive(drive1UUID, "SN2"))

	var (
		rec *mocks.NoOpRecorder
		mgr *VolumeManager
	)

	init := func() {
		rec = &mocks.NoOpRecorder{}
		mgr = &VolumeManager{recorder: rec}
	}

	expectEvent := func(drive *drivecrd.Drive, event *eventing.EventDescription) bool {
		for _, c := range rec.Calls {
			driveObj, ok := c.Object.(*drivecrd.Drive)
			if !ok {
				continue
			}
			if driveObj.Name != drive.Name {
				continue
			}
			if reflect.DeepEqual(c.Event, event) {
				return true
			}
		}
		return false
	}

	t.Run("Healthy drives discovered", func(t *testing.T) {
		init()
		upd := &driveUpdates{
			Created: []*drivecrd.Drive{drive1CR, drive2CR},
		}
		mgr.createEventsForDriveUpdates(upd)
		assert.NotEmpty(t, rec.Calls)
		msgDiscovered := "DriveDiscovered event should exist for drive"
		msgHealth := "DriveHealthGood event should exist for drive"
		assert.True(t, expectEvent(drive1CR, eventing.DriveDiscovered), msgDiscovered)
		assert.True(t, expectEvent(drive2CR, eventing.DriveDiscovered), msgDiscovered)
		assert.True(t, expectEvent(drive1CR, eventing.DriveHealthGood), msgHealth)
		assert.True(t, expectEvent(drive2CR, eventing.DriveHealthGood), msgHealth)
	})

	t.Run("No changes", func(t *testing.T) {
		init()
		upd := &driveUpdates{
			NotChanged: []*drivecrd.Drive{drive1CR, drive2CR},
		}
		mgr.createEventsForDriveUpdates(upd)
		assert.Empty(t, rec.Calls)
	})

	t.Run("Drive status and health changed", func(t *testing.T) {
		init()
		modifiedDrive := drive1CR.DeepCopy()
		modifiedDrive.Spec.Status = apiV1.DriveStatusOffline
		modifiedDrive.Spec.Health = apiV1.HealthUnknown

		upd := &driveUpdates{
			Updated: []updatedDrive{{
				PreviousState: drive1CR,
				CurrentState:  modifiedDrive}},
		}
		mgr.createEventsForDriveUpdates(upd)
		assert.True(t, expectEvent(drive1CR, eventing.DriveStatusOffline))
		assert.True(t, expectEvent(drive1CR, eventing.DriveHealthUnknown))
	})

	t.Run("Drive health overriden", func(t *testing.T) {
		init()
		modifiedDrive := drive1CR.DeepCopy()
		modifiedDrive.Annotations = map[string]string{"health": "bad"}
		modifiedDrive.Spec.Health = apiV1.HealthBad

		upd := &driveUpdates{
			Updated: []updatedDrive{{
				PreviousState: drive1CR,
				CurrentState:  modifiedDrive}},
		}
		mgr.createEventsForDriveUpdates(upd)
		assert.True(t, expectEvent(drive1CR, eventing.DriveHealthOverridden))
		assert.True(t, expectEvent(drive1CR, eventing.DriveHealthFailure))
	})

	t.Run("Drive removed", func(t *testing.T) {
		init()
		modifiedDrive := drive1CR.DeepCopy()
		modifiedDrive.Spec.Usage = apiV1.DriveUsageRemoved
		modifiedDrive.Spec.Status = apiV1.DriveStatusOffline
		modifiedDrive.Spec.Health = apiV1.HealthUnknown

		upd := &driveUpdates{
			Updated: []updatedDrive{{
				PreviousState: drive1CR,
				CurrentState:  modifiedDrive}},
		}
		mgr.createEventsForDriveUpdates(upd)
		assert.True(t, expectEvent(drive1CR, eventing.DriveSuccessfullyRemoved))
		assert.True(t, expectEvent(drive1CR, eventing.DriveHealthUnknown))
	})
}

func TestVolumeManager_isShouldBeReconciled(t *testing.T) {
	var (
		vm  *VolumeManager = prepareSuccessVolumeManager(t)
		vol *vcrd.Volume = testVolumeCR1.DeepCopy()
	)

	vol.Spec.NodeId = vm.nodeID
	assert.True(t, vm.isCorrespondedToNodePredicate(vol))

	vol.Spec.NodeId = ""
	assert.False(t, vm.isCorrespondedToNodePredicate(vol))

}

func TestVolumeManager_isDriveIsInLVG(t *testing.T) {
	vm := prepareSuccessVolumeManager(t)
	drive1 := api.Drive{UUID: drive1UUID}
	drive2 := api.Drive{UUID: drive2UUID}
	lvgCR := lvgcrd.LogicalVolumeGroup{
		TypeMeta: v1.TypeMeta{
			Kind:       "LogicalVolumeGroup",
			APIVersion: apiV1.APIV1Version,
		},
		ObjectMeta: v1.ObjectMeta{
			Name:      testLVGName,
			Namespace: testNs,
		},
		Spec: api.LogicalVolumeGroup{
			Name:       testLVGName,
			Node:       nodeID,
			Locations:  []string{drive1.UUID},
			Size:       int64(1024 * 500 * util.GBYTE),
			Status:     apiV1.Created,
			VolumeRefs: []string{},
		},
	}
	// there are no LogicalVolumeGroup CRs
	assert.False(t, vm.isDriveInLVG(drive1))
	// create LogicalVolumeGroup CR
	assert.Nil(t, vm.k8sClient.CreateCR(testCtx, lvgCR.Name, &lvgCR))

	assert.True(t, vm.isDriveInLVG(drive1))
	assert.False(t, vm.isDriveInLVG(drive2))
}

func TestVolumeManager_handleExpandingStatus(t *testing.T) {
	var (
		vm      *VolumeManager
		pMock   *mockProv.MockProvisioner
		vol     *vcrd.Volume
		testVol vcrd.Volume
		res     ctrl.Result
		err     error
	)

	vm = prepareSuccessVolumeManager(t)
	pMock = &mockProv.MockProvisioner{}
	pMock.On("GetVolumePath", testVol.Spec).Return("path", testErr)
	vm.SetProvisioners(map[p.VolumeType]p.Provisioner{p.LVMBasedVolumeType: pMock})
	res, err = vm.handleExpandingStatus(testCtx, &testVol)
	assert.NotNil(t, err)

	testVol = testVolumeLVGCR
	assert.Nil(t, vm.k8sClient.CreateCR(testCtx, testVol.Name, &testVol))

	pMock = &mockProv.MockProvisioner{}
	pMock.On("GetVolumePath", testVol.Spec).Return("path", nil)
	vm.SetProvisioners(map[p.VolumeType]p.Provisioner{p.LVMBasedVolumeType: pMock})
	lvmOps := &mocklu.MockWrapLVM{}
	lvmOps.On("ExpandLV", "path", testVol.Spec.Size).Return(fmt.Errorf("error"))
	vm.lvmOps = lvmOps
	res, err = vm.handleExpandingStatus(testCtx, &testVol)
	assert.NotNil(t, err)
	assert.Equal(t, ctrl.Result{}, res)

	vol = &vcrd.Volume{}
	assert.Nil(t, vm.k8sClient.ReadCR(testCtx, testVol.Name, testVol.Namespace, vol))
	assert.Equal(t, apiV1.Failed, vol.Spec.CSIStatus)

	pMock.On("GetVolumePath", vol.Spec).Return("path", nil)

	lvmOps = &mocklu.MockWrapLVM{}
	lvmOps.On("ExpandLV", "path", vol.Spec.Size).Return(nil)
	vm.lvmOps = lvmOps
	assert.Nil(t, vm.k8sClient.UpdateCR(testCtx, &testVol))
	res, err = vm.handleExpandingStatus(testCtx, &testVol)
	assert.Nil(t, err)
	assert.Equal(t, ctrl.Result{}, res)

	vol = &vcrd.Volume{}
	assert.Nil(t, vm.k8sClient.ReadCR(testCtx, testVol.Name, testVol.Namespace, vol))
	assert.Equal(t, apiV1.Resized, vol.Spec.CSIStatus)
}

func TestVolumeManager_discoverDataOnDrives(t *testing.T) {
	t.Run("Disk has data", func(t *testing.T) {
		var vm *VolumeManager
		vm = prepareSuccessVolumeManager(t)
		testDrive := testDriveCR
		testDrive.Spec.Path = "/dev/sda"
		testDrive.Spec.IsClean = true
		discoverData := &mocklu.MockWrapDataDiscover{}
		testResult := &dataDiscover.DiscoverResult{
			Message: fmt.Sprintf("Drive with path %s, SN %s, has filesystem", testDrive.Spec.Path, testDrive.Spec.SerialNumber),
			HasData: true,
		}
		discoverData.On("DiscoverData", testDrive.Spec.Path, testDrive.Spec.SerialNumber).Return(testResult, nil).Once()
		vm.dataDiscover = discoverData

		err := vm.k8sClient.CreateCR(testCtx, testDrive.Name, &testDrive)
		assert.Nil(t, err)

		err = vm.discoverDataOnDrives()
		assert.Nil(t, err)

		newDrive := &drivecrd.Drive{}
		err = vm.k8sClient.ReadCR(testCtx, testDrive.Name, "", newDrive)
		assert.Nil(t, err)

		assert.Equal(t, false, newDrive.Spec.IsClean)
	})
	t.Run("Disk has data and field IsClean is false", func(t *testing.T) {
		var vm *VolumeManager
		vm = prepareSuccessVolumeManager(t)

		testDrive := testDriveCR
		testDrive.Spec.Path = "/dev/sda"
		testDrive.Spec.IsClean = false

		discoverData := &mocklu.MockWrapDataDiscover{}
		testResult := &dataDiscover.DiscoverResult{
			Message: fmt.Sprintf("Drive with path %s, SN %s, has filesystem", testDrive.Spec.Path, testDrive.Spec.SerialNumber),
			HasData: true,
		}
		discoverData.On("DiscoverData", testDrive.Spec.Path, testDrive.Spec.SerialNumber).Return(testResult, nil).Once()
		vm.dataDiscover = discoverData

		err := vm.k8sClient.CreateCR(testCtx, testDrive.Name, &testDrive)
		assert.Nil(t, err)

		err = vm.discoverDataOnDrives()
		assert.Nil(t, err)

		newDrive := &drivecrd.Drive{}
		err = vm.k8sClient.ReadCR(testCtx, testDrive.Name, "", newDrive)
		assert.Nil(t, err)

		assert.Equal(t, false, newDrive.Spec.IsClean)
	})
	t.Run("DiscoverData function failed", func(t *testing.T) {
		var vm *VolumeManager
		vm = prepareSuccessVolumeManager(t)
		testDrive := testDriveCR
		testDrive.Spec.Path = "/dev/sda"
		discoverData := &mocklu.MockWrapDataDiscover{}

		discoverData.On("DiscoverData", testDrive.Spec.Path, testDrive.Spec.SerialNumber).
			Return(&dataDiscover.DiscoverResult{}, testErr).Once()
		vm.dataDiscover = discoverData

		err := vm.k8sClient.CreateCR(testCtx, testDrive.Name, &testDrive)
		assert.Nil(t, err)

		err = vm.discoverDataOnDrives()
		assert.Nil(t, err)
		newDrive := &drivecrd.Drive{}
		err = vm.k8sClient.ReadCR(testCtx, testDriveCR.Name, "", newDrive)
		assert.Nil(t, err)
		assert.Equal(t, false, newDrive.Spec.IsClean)
	})

	t.Run("Drive doesn't have data", func(t *testing.T) {
		var vm *VolumeManager
		vm = prepareSuccessVolumeManager(t)
		testDrive := testDriveCR
		testDrive.Spec.Path = "/dev/sda"

		discoverData := &mocklu.MockWrapDataDiscover{}
		vm.dataDiscover = discoverData
		testResult := &dataDiscover.DiscoverResult{
			Message: fmt.Sprintf("Drive with path %s, SN %s doesn't have filesystem, partition table, partitions and PV", testDrive.Spec.Path, testDrive.Spec.SerialNumber),
			HasData: false,
		}
		discoverData.On("DiscoverData", testDrive.Spec.Path, testDrive.Spec.SerialNumber).Return(testResult, nil).Once()
		err := vm.k8sClient.CreateCR(testCtx, testDrive.Name, &testDrive)
		assert.Nil(t, err)

		err = vm.discoverDataOnDrives()
		assert.Nil(t, err)
		newDrive := &drivecrd.Drive{}
		err = vm.k8sClient.ReadCR(testCtx, testDriveCR.Name, "", newDrive)
		assert.Nil(t, err)
		assert.Equal(t, true, newDrive.Spec.IsClean)
	})
}

func prepareSuccessVolumeManager(t *testing.T) *VolumeManager {
	c := mocks.NewMockDriveMgrClient(nil)
	// create map of commands which must be mocked
	cmds := make(map[string]mocks.CmdOut)
	// list of all devices
	cmds[lsblkAllDevicesCmd] = mocks.CmdOut{Stdout: mocks.LsblkTwoDevicesStr}
	// list partitions of specific device
	cmds[lsblkSingleDeviceCmd] = mocks.CmdOut{Stdout: mocks.LsblkListPartitionsStr}
	e := mocks.NewMockExecutor(cmds)
	e.SetSuccessIfNotFound(true)

	kubeClient, err := k8s.GetFakeKubeClient(testNs, testLogger)
	assert.Nil(t, err)
	vm := NewVolumeManager(c, e, testLogger, kubeClient, kubeClient, new(mocks.NoOpRecorder), nodeID)
	vm.discoverSystemLVG = false
	return vm
}

func prepareSuccessVolumeManagerWithDrives(drives []*api.Drive, t *testing.T) *VolumeManager {
	nVM := prepareSuccessVolumeManager(t)
	nVM.driveMgrClient = mocks.NewMockDriveMgrClient(drives)
	for _, d := range drives {
		dCR := nVM.k8sClient.ConstructDriveCR(d.UUID, *d)
		if err := nVM.k8sClient.CreateCR(testCtx, dCR.Name, dCR); err != nil {
			panic(err)
		}
	}
	return nVM
}

func addDriveCRs(k *k8s.KubeClient, drives ...*drivecrd.Drive) {
	var err error
	for _, d := range drives {
		if err = k.CreateCR(testCtx, d.Name, d); err != nil {
			panic(err)
		}
	}
}

func getDriveMgrRespBasedOnDrives(drives ...api.Drive) []*api.Drive {
	resp := make([]*api.Drive, len(drives))
	for i, d := range drives {
		dd := d
		resp[i] = &dd
	}
	return resp
}

func TestVolumeManager_isDriveSystem(t *testing.T) {
	driveMgrRespDrives := getDriveMgrRespBasedOnDrives(drive1, drive2)
	hwMgrClient := mocks.NewMockDriveMgrClient(driveMgrRespDrives)
	kubeClient, err := k8s.GetFakeKubeClient(testNs, testLogger)
	assert.Nil(t, err)
	listBlk := &mocklu.MockWrapLsblk{}
	vm := NewVolumeManager(hwMgrClient, nil, testLogger, kubeClient, kubeClient, new(mocks.NoOpRecorder), nodeID)
	listBlk.On("GetBlockDevices", drive2.Path).Return([]lsblk.BlockDevice{bdev1}, nil).Once()
	vm.listBlk = listBlk
	isSystem, err := vm.isDriveSystem("/dev/sdb")
	assert.Nil(t, err)
	assert.Equal(t, false, isSystem)

	bdev1.MountPoint = base.KubeletRootPath
	listBlk.On("GetBlockDevices", drive2.Path).Return([]lsblk.BlockDevice{bdev1}, nil).Once()
	vm.listBlk = listBlk
	isSystem, err = vm.isDriveSystem("/dev/sdb")
	assert.Nil(t, err)
	assert.Equal(t, isSystem, true)

	bdev1.MountPoint = base.HostRootPath
	listBlk.On("GetBlockDevices", drive2.Path).Return([]lsblk.BlockDevice{bdev1}, nil).Once()
	vm.listBlk = listBlk
	isSystem, err = vm.isDriveSystem("/dev/sdb")
	assert.Nil(t, err)
	assert.Equal(t, isSystem, true)

	listBlk.On("GetBlockDevices", drive2.Path).Return([]lsblk.BlockDevice{bdev1}, testErr).Once()
	vm.listBlk = listBlk
	isSystem, err = vm.isDriveSystem("/dev/sdb")
	assert.NotNil(t, err)
	assert.Equal(t, isSystem, false)
}<|MERGE_RESOLUTION|>--- conflicted
+++ resolved
@@ -315,7 +315,6 @@
 		err    error
 	)
 
-<<<<<<< HEAD
 	t.Run("happy path", func(t *testing.T) {
 		vm = prepareSuccessVolumeManager(t)
 		testVol := volCR.DeepCopy()
@@ -331,22 +330,6 @@
 		assert.Nil(t, err)
 		assert.Equal(t, apiV1.Removed, volume.Spec.CSIStatus)
 	})
-=======
-	// happy path
-	vm = prepareSuccessVolumeManager(t)
-	testVol := volCR.DeepCopy()
-	testVol.Spec.CSIStatus = apiV1.Removing
-	assert.Nil(t, vm.k8sClient.CreateCR(testCtx, testVol.Name, testVol))
-	pMock := mockProv.GetMockProvisionerSuccess("/some/path")
-	vm.SetProvisioners(map[p.VolumeType]p.Provisioner{p.DriveBasedVolumeType: pMock})
-
-	res, err = vm.handleRemovingStatus(testCtx, testVol)
-	assert.Nil(t, err)
-	assert.Equal(t, res, ctrl.Result{})
-	err = vm.k8sClient.ReadCR(testCtx, req.Name, testNs, volume)
-	assert.Nil(t, err)
-	assert.Equal(t, apiV1.Removed, volume.Spec.CSIStatus)
->>>>>>> 572eec73
 
 	t.Run("failed to update", func(t *testing.T) {
 		testVol := volCR.DeepCopy()
@@ -354,7 +337,6 @@
 		pMock := mockProv.GetMockProvisionerSuccess("/some/path")
 		vm.SetProvisioners(map[p.VolumeType]p.Provisioner{p.DriveBasedVolumeType: pMock})
 
-<<<<<<< HEAD
 		res, err = vm.handleRemovingStatus(testCtx, testVol)
 		assert.NotNil(t, err)
 		assert.True(t, res.Requeue)
@@ -377,36 +359,15 @@
 		assert.Equal(t, volume.Spec.CSIStatus, apiV1.Failed)
 	})
 
-	t.Run("failed to update", func(t *testing.T) {
-		// Volume missing
-		vm = prepareSuccessVolumeManager(t)
-
+t.Run("failed to update", func(t *testing.T) {
+	// Volume missing
+	vm = prepareSuccessVolumeManager(t)
 		testVol := volCR.DeepCopy()
 		testVol.Spec.CSIStatus = apiV1.Removing
 		testVol.Spec.OperationalStatus = apiV1.OperationalStatusMissing
 		assert.Nil(t, vm.k8sClient.CreateCR(testCtx, testVol.Name, testVol))
 		pMock := &mockProv.MockProvisioner{}
 		vm.SetProvisioners(map[p.VolumeType]p.Provisioner{p.DriveBasedVolumeType: pMock})
-=======
-	res, err = vm.handleRemovingStatus(testCtx, testVol)
-	assert.NotNil(t, err)
-	assert.True(t, res.Requeue)
-
-	// ReleaseVolume failed
-	testVol = volCR.DeepCopy()
-	testVol.Spec.CSIStatus = apiV1.Removing
-	assert.Nil(t, vm.k8sClient.CreateCR(testCtx, testVol.Name, testVol))
-	pMock = &mockProv.MockProvisioner{}
-	pMock.On("ReleaseVolume", testVol.Spec).Return(testErr)
-	vm.SetProvisioners(map[p.VolumeType]p.Provisioner{p.DriveBasedVolumeType: pMock})
-
-	res, err = vm.handleRemovingStatus(testCtx, testVol)
-	assert.NotNil(t, err)
-	assert.Equal(t, res, ctrl.Result{})
-	err = vm.k8sClient.ReadCR(testCtx, req.Name, testNs, volume)
-	assert.Nil(t, err)
-	assert.Equal(t, volume.Spec.CSIStatus, apiV1.Failed)
->>>>>>> 572eec73
 
 		res, err = vm.handleRemovingStatus(testCtx, testVol)
 		assert.Nil(t, err)
