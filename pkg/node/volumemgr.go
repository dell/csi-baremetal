--- conflicted
+++ resolved
@@ -770,7 +770,6 @@
 			if drive.Spec.IsClean {
 				m.changeDriveIsCleanField(&drive, false)
 			}
-<<<<<<< HEAD
 			continue
 		}
 		hasData, err := m.fsOps.DriveHasData(drive.Spec.Path)
@@ -781,125 +780,6 @@
 		if hasData && drive.Spec.IsClean {
 			m.changeDriveIsCleanField(&drive, false)
 			continue
-=======
-
-			volUUID := uuid.New().String() // generate new uuid to use it for  volume CR name
-
-			volumeCR := m.k8sClient.ConstructVolumeCR(volUUID, base.DefaultNamespace, api.Volume{
-				NodeId:       m.nodeID,
-				Id:           partUUID,
-				Size:         bdev.Size.Int64,
-				Location:     drive.Spec.UUID,
-				LocationType: apiV1.LocationTypeDrive,
-				Mode:         apiV1.ModeFS,
-				Type:         bdev.FSType,
-				Health:       drive.Spec.Health,
-				CSIStatus:    apiV1.Empty,
-			})
-
-			ctxWithID := context.WithValue(context.Background(), base.RequestUUID, volumeCR.Name)
-			if err = m.k8sClient.CreateCR(ctxWithID, volUUID, volumeCR); err != nil {
-				ll.Errorf("Unable to create volume CR %s: %v", volUUID, err)
-			}
-		}
-	}
-	return nil
-}
-
-// DiscoverAvailableCapacity inspect current available capacity on nodes and fill AC CRs. This method manages only
-// hardware available capacity such as HDD or SSD. If drive is healthy and online and also it is not used in LVGs
-// and it doesn't contain volume then this drive is in AvailableCapacity CRs.
-// Returns error if at least one drive from cache was handled badly
-func (m *VolumeManager) discoverAvailableCapacity(ctx context.Context) error {
-	ll := m.log.WithField("method", "discoverAvailableCapacity")
-
-	acs, err := m.cachedCrHelper.GetACCRs(m.nodeID)
-	if err != nil {
-		return fmt.Errorf("unable to read AC list: %v", err)
-	}
-	volumes, err := m.cachedCrHelper.GetVolumeCRs(m.nodeID)
-	if err != nil {
-		return err
-	}
-	driveCRs, err := m.cachedCrHelper.GetDriveCRs(m.nodeID)
-	if err != nil {
-		return err
-	}
-	lvgs, err := m.cachedCrHelper.GetLVGCRs(m.nodeID)
-	if err != nil {
-		return err
-	}
-
-	var (
-		// key - ac.Spec.Location that is Drive.Spec.UUID
-		acsLocations = make(map[string]*accrd.AvailableCapacity, len(acs))
-		// key - volume.Spec.Location that is Drive.Spec.UUID or LogicalVolumeGroup.Spec.Name (don't need to use info about LogicalVolumeGroup here)
-		volumeLocations = make(map[string]struct{})
-		// key - lvg.Spec.Location that is Drive.Spec.UUID or LogicalVolumeGroup.Spec.Name
-		lvgLocations = make(map[string]struct{})
-	)
-	for _, ac := range acs {
-		ac := ac
-		acsLocations[ac.Spec.Location] = &ac
-	}
-	// volumes locations set
-	for _, v := range volumes {
-		volumeLocations[v.Spec.Location] = struct{}{}
-	}
-	// lvgs locations set
-	for _, lvg := range lvgs {
-		for _, location := range lvg.Spec.Locations {
-			lvgLocations[location] = struct{}{}
-		}
-	}
-
-	var wasError = false
-	for _, drive := range driveCRs {
-		if drive.Spec.Health != apiV1.HealthGood || drive.Spec.Status != apiV1.DriveStatusOnline {
-			// AC that points on such drive was removed before (if they had existed)
-			continue
-		}
-		driveUUID := drive.Spec.UUID
-		// check whether there is Volume CR that points on same drive
-		if _, volumeExist := volumeLocations[driveUUID]; volumeExist {
-			// check whether appropriate AC exists or not
-			if _, acExist := acsLocations[driveUUID]; acExist {
-				ll.Warnf("There is Volume CR that points on same drive %s as AC %s",
-					drive.Name, acsLocations[driveUUID].Name)
-				ac := acsLocations[driveUUID]
-				ac.Spec.Size = 0
-				acsLocations[driveUUID] = ac
-				if err = m.k8sClient.UpdateCR(ctx, acsLocations[driveUUID]); err != nil {
-					ll.Errorf("Unable to delete AC CR %s: %v. Inconsistent ACs", acsLocations[driveUUID].Name, err)
-				}
-				continue
-			}
-		}
-		if _, acExist := acsLocations[driveUUID]; acExist {
-			continue
-		}
-		// skip if LVG is on top of this drive
-		if _, ok := lvgLocations[driveUUID]; ok {
-			continue
-		}
-
-		// create AC based on drive
-		capacity := &api.AvailableCapacity{
-			Size:         drive.Spec.Size,
-			Location:     driveUUID,
-			StorageClass: util.ConvertDriveTypeToStorageClass(drive.Spec.Type),
-			NodeId:       m.nodeID,
-		}
-
-		if _, volumeExist := volumeLocations[driveUUID]; volumeExist {
-			capacity.Size = 0
-		}
-
-		if drive.Spec.IsSystem {
-			if m.isDriveInLVG(drive.Spec) {
-				capacity.Size = 0
-			}
->>>>>>> 1b43d67e
 		}
 		if !drive.Spec.IsClean {
 			m.changeDriveIsCleanField(&drive, true)
@@ -907,7 +787,6 @@
 	}
 	return nil
 }
-
 // discoverLVGOnSystemDrive discovers LogicalVolumeGroup configuration on system SSD drive and creates LogicalVolumeGroup CR and AC CR,
 // return nil in case of success. If system drive is not SSD or LogicalVolumeGroup CR that points in system VG is exists - return nil.
 // If system VG free space is less then threshold - AC CR will not be created but LogicalVolumeGroup will.
