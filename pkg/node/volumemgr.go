--- conflicted
+++ resolved
@@ -225,17 +225,6 @@
 			// we need to update annotation on related drive CRD
 			// todo can we do polling instead?
 			ll.Infof("Volume %s is removed. Updating related", volume.Name)
-<<<<<<< HEAD
-			drive := m.crHelper.GetDriveCRByUUID(volume.Spec.Location)
-			annotationKey := fmt.Sprintf("volume/%s", volume.Name)
-			// init map if empty
-			if drive.Annotations == nil {
-				drive.Annotations = make(map[string]string)
-			}
-			drive.Annotations[annotationKey] = apiV1.Removed
-			if err := m.k8sClient.UpdateCR(ctx, drive); err != nil {
-				ll.Errorf("Unable to update Drive annotations")
-=======
 			// todo add LVG support
 			if volume.Spec.LocationType == apiV1.LocationTypeDrive {
 				// drive must be present in the system
@@ -253,7 +242,6 @@
 				} else {
 					ll.Errorf("Unable to obtain drive for volume %s", volume.Name)
 				}
->>>>>>> cc90bead
 			}
 
 			// remove finalizer
@@ -286,7 +274,6 @@
 		// check for release annotation
 		releaseStatus := volume.Annotations[apiV1.VolumeAnnotationRelease]
 		// when done move to RELEASED state
-<<<<<<< HEAD
 		switch releaseStatus {
 		case apiV1.VolumeAnnotationReleaseDone:
 			ll.Infof("Volume %s is released", volume.Name)
@@ -324,26 +311,6 @@
 			ll.Errorf("Unable to change drive %s usage status to %s, error: %v.",
 				drive.Name, drive.Spec.Usage, err)
 			return ctrl.Result{Requeue: true}, err
-=======
-		if releaseStatus == apiV1.VolumeAnnotationReleaseDone {
-			ll.Infof("Volume %s is released", volume.Name)
-			volume.Spec.Usage = apiV1.VolumeUsageReleased
-			if err := m.k8sClient.UpdateCR(ctx, volume); err != nil {
-				ll.Errorf("Unable to change volume %s usage status to %s, error: %v.",
-					volume.Name, volume.Spec.Usage, err)
-				return ctrl.Result{Requeue: true}, err
-			}
-			// TODO need to update annotations of corresponding drive
-			drive := m.crHelper.GetDriveCRByUUID(volume.Spec.Location)
-			if drive != nil {
-				drive.Spec.Usage = apiV1.DriveUsageReleased
-				if err := m.k8sClient.UpdateCR(ctx, drive); err != nil {
-					ll.Errorf("Unable to change drive %s usage status to %s, error: %v.",
-						drive.Name, drive.Spec.Usage, err)
-					return ctrl.Result{Requeue: true}, err
-				}
-			}
->>>>>>> cc90bead
 		}
 	}
 	return ctrl.Result{}, nil
