package drive

import (
	"context"
	"time"

	"github.com/sirupsen/logrus"
	"k8s.io/apimachinery/pkg/runtime"
	ctrl "sigs.k8s.io/controller-runtime"
	"sigs.k8s.io/controller-runtime/pkg/client"
	"sigs.k8s.io/controller-runtime/pkg/event"
	"sigs.k8s.io/controller-runtime/pkg/predicate"

	api "github.com/dell/csi-baremetal/api/generated/v1"
	apiV1 "github.com/dell/csi-baremetal/api/v1"
	"github.com/dell/csi-baremetal/api/v1/drivecrd"
	"github.com/dell/csi-baremetal/pkg/base/k8s"
	"github.com/dell/csi-baremetal/pkg/eventing"
	"github.com/dell/csi-baremetal/pkg/events"
)

// Controller to reconcile drive custom resource
type Controller struct {
<<<<<<< HEAD
	client         *k8s.KubeClient
	crHelper       *k8s.CRHelper
	nodeID         string
	driveMgrClient api.DriveServiceClient
	log            *logrus.Entry
=======
	client        *k8s.KubeClient
	crHelper      *k8s.CRHelper
	nodeID        string
	log           *logrus.Entry
	eventRecorder *events.Recorder
>>>>>>> cc057709
}

// NewController creates new instance of Controller structure
// Receives an instance of base.KubeClient, node ID and logrus logger
// Returns an instance of Controller
<<<<<<< HEAD
func NewController(client *k8s.KubeClient, nodeID string, serviceClient api.DriveServiceClient, log *logrus.Logger) *Controller {
	return &Controller{
		client:         client,
		crHelper:       k8s.NewCRHelper(client, log),
		nodeID:         nodeID,
		driveMgrClient: serviceClient,
		log:            log.WithField("component", "Controller"),
=======
func NewController(client *k8s.KubeClient, nodeID string, eventRecorder *events.Recorder, log *logrus.Logger) *Controller {
	return &Controller{
		client:        client,
		crHelper:      k8s.NewCRHelper(client, log),
		nodeID:        nodeID,
		log:           log.WithField("component", "Controller"),
		eventRecorder: eventRecorder,
>>>>>>> cc057709
	}
}

// SetupWithManager registers Controller to ControllerManager
func (c *Controller) SetupWithManager(mgr ctrl.Manager) error {
	return ctrl.NewControllerManagedBy(mgr).
		For(&drivecrd.Drive{}).
		WithEventFilter(predicate.Funcs{
			CreateFunc: func(e event.CreateEvent) bool {
				return c.filterCRs(e.Object)
			},
			DeleteFunc: func(e event.DeleteEvent) bool {
				return c.filterCRs(e.Object)
			},
			UpdateFunc: func(e event.UpdateEvent) bool {
				return c.filterCRs(e.ObjectOld)
			},
			GenericFunc: func(e event.GenericEvent) bool {
				return c.filterCRs(e.Object)
			},
		}).
		Complete(c)
}

func (c *Controller) filterCRs(obj runtime.Object) bool {
	if drive, ok := obj.(*drivecrd.Drive); ok {
		if drive.Spec.NodeId == c.nodeID {
			return true
		}
	}
	return false
}

// Reconcile reconciles Drive custom resources
func (c *Controller) Reconcile(req ctrl.Request) (ctrl.Result, error) {
	// read name
	driveName := req.Name
	// TODO why do we need 60 seconds here?
	// create context
	ctx, cancelFn := context.WithTimeout(context.Background(), 60*time.Second)
	defer cancelFn()

	// customize logging
	log := c.log.WithFields(logrus.Fields{"method": "drive/Reconcile", "name": driveName})

	// obtain corresponding drive
	drive := &drivecrd.Drive{}
	if err := c.client.ReadCR(ctx, driveName, drive); err != nil {
		log.Errorf("Failed to read Drive %s CR", driveName)
		// TODO is this correct error here?
		return ctrl.Result{}, client.IgnoreNotFound(err)
	}

	log.Infof("Drive changed: %v", drive)

	usage := drive.Spec.GetUsage()
	health := drive.Spec.GetHealth()
	id := drive.Spec.GetUUID()
	isChanged := false

	switch usage {
	case apiV1.DriveUsageInUse:
		if health == apiV1.HealthSuspect || health == apiV1.HealthBad {
			// TODO update health of volumes
			drive.Spec.Usage = apiV1.DriveUsageReleasing
			isChanged = true
		}
	case apiV1.DriveUsageReleased:
		status := drive.Annotations[apiV1.DriveAnnotationReplacement]
		if status == apiV1.DriveAnnotationReplacementReady {
			// TODO need to update annotations for related volumes
			// TODO might need to check CSI status here since volume might not be removed
			volume := c.crHelper.GetVolumeByLocation(id)
			if volume == nil || volume.Spec.CSIStatus == apiV1.Removed {
				drive.Spec.Usage = apiV1.DriveUsageRemoved
				status, err := c.driveMgrClient.Locate(ctx, &api.DriveLocateRequest{Action: apiV1.LocateStart, DriveSerialNumber: drive.Spec.SerialNumber})
				if err != nil || status.Status != apiV1.LocateStatusOn {
					log.Errorf("Failed to locate LED of drive %s, err %v", drive.Spec.SerialNumber, err)
					// TODO send alert when led locate is failed
					drive.Spec.Usage = apiV1.DriveUsageFailed
				}
			} else {
				drive.Spec.Usage = apiV1.DriveUsageRemoving
			}
			isChanged = true
		}
	case apiV1.DriveUsageRemoving:
		// TODO need to check CSI status here since volume might not be removed
		volume := c.crHelper.GetVolumeByLocation(id)
		if volume == nil || volume.Spec.CSIStatus == apiV1.Removed {
			drive.Spec.Usage = apiV1.DriveUsageRemoved
			status, err := c.driveMgrClient.Locate(ctx, &api.DriveLocateRequest{Action: apiV1.LocateStart, DriveSerialNumber: drive.Spec.SerialNumber})
			if err != nil || status.Status != apiV1.LocateStatusOn {
				log.Errorf("Failed to locate LED of drive %s, err %v", drive.Spec.SerialNumber, err)
				// TODO send alert when led locate is failed
				drive.Spec.Usage = apiV1.DriveUsageFailed
			}
			isChanged = true
		}
	case apiV1.DriveUsageFailed:
		c.eventRecorder.Eventf(drive, eventing.ErrorType, eventing.DriveReplacementFailed, drive.GetDriveDescription())
	}
	// update drive CR if needed
	if isChanged {
		if err := c.client.UpdateCR(ctx, drive); err != nil {
			log.Errorf("Failed to read Drive %s CR", driveName)
			// TODO is this correct error here?
			return ctrl.Result{}, client.IgnoreNotFound(err)
		}
	}

	return ctrl.Result{}, nil
}<|MERGE_RESOLUTION|>--- conflicted
+++ resolved
@@ -21,41 +21,25 @@
 
 // Controller to reconcile drive custom resource
 type Controller struct {
-<<<<<<< HEAD
-	client         *k8s.KubeClient
-	crHelper       *k8s.CRHelper
-	nodeID         string
-	driveMgrClient api.DriveServiceClient
-	log            *logrus.Entry
-=======
 	client        *k8s.KubeClient
 	crHelper      *k8s.CRHelper
 	nodeID        string
 	log           *logrus.Entry
 	eventRecorder *events.Recorder
->>>>>>> cc057709
+	driveMgrClient api.DriveServiceClient
 }
 
 // NewController creates new instance of Controller structure
 // Receives an instance of base.KubeClient, node ID and logrus logger
 // Returns an instance of Controller
-<<<<<<< HEAD
-func NewController(client *k8s.KubeClient, nodeID string, serviceClient api.DriveServiceClient, log *logrus.Logger) *Controller {
+func NewController(client *k8s.KubeClient, nodeID string, serviceClient api.DriveServiceClient, eventRecorder *events.Recorder, log *logrus.Logger) *Controller {
 	return &Controller{
 		client:         client,
 		crHelper:       k8s.NewCRHelper(client, log),
 		nodeID:         nodeID,
 		driveMgrClient: serviceClient,
+		eventRecorder: eventRecorder,
 		log:            log.WithField("component", "Controller"),
-=======
-func NewController(client *k8s.KubeClient, nodeID string, eventRecorder *events.Recorder, log *logrus.Logger) *Controller {
-	return &Controller{
-		client:        client,
-		crHelper:      k8s.NewCRHelper(client, log),
-		nodeID:        nodeID,
-		log:           log.WithField("component", "Controller"),
-		eventRecorder: eventRecorder,
->>>>>>> cc057709
 	}
 }
 
