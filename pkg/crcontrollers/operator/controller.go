/*
Copyright © 2020 Dell Inc. or its subsidiaries. All Rights Reserved.

Licensed under the Apache License, Version 2.0 (the "License");
you may not use this file except in compliance with the License.
You may obtain a copy of the License at

   http://www.apache.org/licenses/LICENSE-2.0

Unless required by applicable law or agreed to in writing, software
distributed under the License is distributed on an "AS IS" BASIS,
WITHOUT WARRANTIES OR CONDITIONS OF ANY KIND, either express or implied.
See the License for the specific language governing permissions and
limitations under the License.
*/

package operator

import (
	"context"
	"errors"
	"fmt"
	"reflect"
	"strings"
	"sync"

	"github.com/google/uuid"
	"github.com/sirupsen/logrus"
	coreV1 "k8s.io/api/core/v1"
	k8sError "k8s.io/apimachinery/pkg/api/errors"
	ctrl "sigs.k8s.io/controller-runtime"
	"sigs.k8s.io/controller-runtime/pkg/controller"
	"sigs.k8s.io/controller-runtime/pkg/event"
	"sigs.k8s.io/controller-runtime/pkg/handler"
	"sigs.k8s.io/controller-runtime/pkg/predicate"
	"sigs.k8s.io/controller-runtime/pkg/source"

	api "github.com/dell/csi-baremetal/api/generated/v1"
	"github.com/dell/csi-baremetal/api/v1/nodecrd"
	"github.com/dell/csi-baremetal/pkg/base/k8s"
	"github.com/dell/csi-baremetal/pkg/base/util"
	observer "github.com/dell/csi-baremetal/pkg/common"
	"github.com/dell/csi-baremetal/pkg/crcontrollers/operator/common"
)

const (
	// namePrefix it is a prefix for Node CR name
	namePrefix = "csibmnode-"
	// finalizer for Node custom resource
	csibmNodeFinalizer = "dell.emc.csi/csibmnode-cleanup"
)

// Controller is a controller for Node CR
type Controller struct {
	k8sClient    *k8s.KubeClient
	nodeSelector *label
	cache        nodesMapping

	// holds k8s node names for which special ID settings is enabled,
	// it is used in Node CR deletion for avoiding recreation
	enabledForNode map[string]bool
	enabledMu      sync.RWMutex
<<<<<<< HEAD

	// if used external annotations
	externalAnnotation bool
	// holds annotation which contains node UUID
	annotationKey string

	log *logrus.Entry
=======
	observer       observer.Observer
	log            *logrus.Entry
>>>>>>> 3c208415
}

type label struct {
	key   string
	value string
}

// nodesMapping it is not a thread safety cache that holds mapping between names for k8s node and BMCSINode CR objects
type nodesMapping struct {
	k8sToBMNode map[string]string // k8s node name to Node CR name
	bmToK8sNode map[string]string // Node CR name to k8s node name
}

func (nc *nodesMapping) getK8sNodeName(bmNodeName string) (string, bool) {
	res, ok := nc.bmToK8sNode[bmNodeName]
	return res, ok
}

func (nc *nodesMapping) getCSIBMNodeName(k8sNodeName string) (string, bool) {
	res, ok := nc.k8sToBMNode[k8sNodeName]
	return res, ok
}

func (nc *nodesMapping) put(k8sNodeName, bmNodeName string) {
	nc.k8sToBMNode[k8sNodeName] = bmNodeName
	nc.bmToK8sNode[bmNodeName] = k8sNodeName
}

// NewController returns instance of Controller
<<<<<<< HEAD
func NewController(nodeSelector string, useExternalAnnotaion bool, nodeAnnotaion string,
	k8sClient *k8s.KubeClient, logger *logrus.Logger) (*Controller, error) {
=======
func NewController(nodeSelector string, k8sClient *k8s.KubeClient, observer observer.Observer, logger *logrus.Logger) (*Controller, error) {
>>>>>>> 3c208415
	c := &Controller{
		k8sClient: k8sClient,
		cache: nodesMapping{
			k8sToBMNode: make(map[string]string),
			bmToK8sNode: make(map[string]string),
		},
		observer:       observer,
		enabledForNode: make(map[string]bool, 3), // a little optimization, if cluster has 3 worker nodes this map won't be extended
		log:            logger.WithField("component", "Controller"),
	}

	if nodeSelector != "" {
		splitted := strings.Split(nodeSelector, ":")
		if len(splitted) != 2 {
			return nil, fmt.Errorf("unable to parse nodeSelector %s", nodeSelector)
		}
		c.nodeSelector = &label{key: splitted[0], value: splitted[1]}
		c.log.Infof("Controller will be working with nodes that matched next selector: %v", c.nodeSelector)
	}

	c.externalAnnotation = useExternalAnnotaion
	if c.externalAnnotation {
		c.annotationKey = nodeAnnotaion
		c.log.Infof("External annotation feature is enabled. Annotation: %s", c.annotationKey)
	} else {
		c.annotationKey = common.DeafultNodeIDAnnotationKey
		c.log.Infof("External annotation feature is disabled. Annotation: %s", c.annotationKey)
	}

	return c, nil
}

func (bmc *Controller) enableForNode(nodeName string) {
	bmc.enabledMu.Lock()
	bmc.enabledForNode[nodeName] = true
	bmc.enabledMu.Unlock()
}

func (bmc *Controller) disableForNode(nodeName string) {
	bmc.enabledMu.Lock()
	bmc.enabledForNode[nodeName] = false
	bmc.enabledMu.Unlock()
}

func (bmc *Controller) isEnabledForNode(nodeName string) bool {
	var enabled, ok bool
	bmc.enabledMu.RLock()
	defer bmc.enabledMu.RUnlock()
	if enabled, ok = bmc.enabledForNode[nodeName]; !ok {
		return false
	}

	return enabled
}

func (bmc *Controller) isMatchSelector(k8sNode *coreV1.Node) bool {
	if bmc.nodeSelector == nil {
		return true
	}

	val, ok := k8sNode.GetLabels()[bmc.nodeSelector.key]
	matched := ok && val == bmc.nodeSelector.value
	bmc.log.WithField("method", "isMatchSelector").
		Debugf("Node %s matches node selector %v: %v", k8sNode.Name, bmc.nodeSelector, matched)

	return matched
}

// SetupWithManager registers Controller to k8s controller manager
func (bmc *Controller) SetupWithManager(m ctrl.Manager) error {
	return ctrl.NewControllerManagedBy(m).
		For(&nodecrd.Node{}). // primary resource
		WithOptions(controller.Options{
			MaxConcurrentReconciles: 1, // reconcile all object by turn, concurrent reconciliation isn't supported
		}).
		Watches(&source.Kind{Type: &coreV1.Node{}}, &handler.EnqueueRequestForObject{}). // secondary resource
		WithEventFilter(predicate.Funcs{
			CreateFunc: func(e event.CreateEvent) bool {
				if _, ok := e.Object.(*nodecrd.Node); ok {
					return true
				}

				k8sNode, ok := e.Object.(*coreV1.Node)
				if !ok || !bmc.isMatchSelector(k8sNode) {
					return false
				}

				bmc.enableForNode(k8sNode.Name)
				return true
			},
			UpdateFunc: func(e event.UpdateEvent) bool {
				if _, ok := e.ObjectOld.(*nodecrd.Node); ok {
					return true
				}

				nodeOld, ok := e.ObjectOld.(*coreV1.Node)
				if !ok {
					return false
				}
				nodeNew := e.ObjectNew.(*coreV1.Node)

				if !bmc.isMatchSelector(nodeNew) {
					return false
				}

				if !bmc.isEnabledForNode(nodeNew.Name) {
					bmc.enableForNode(nodeNew.Name)
				}

				annotationAreTheSame := reflect.DeepEqual(nodeOld.GetAnnotations(), nodeNew.GetAnnotations())
				addressesAreTheSame := reflect.DeepEqual(nodeOld.Status.Addresses, nodeNew.Status.Addresses)
				labelsAreTheSame := bmc.nodeSelector == nil || reflect.DeepEqual(nodeOld.GetLabels(), nodeNew.GetLabels())

				return !annotationAreTheSame || !addressesAreTheSame || !labelsAreTheSame
			},
		}).
		Complete(bmc)
}

// Reconcile reconciles Node CR and k8s Node objects
// at first define for which object current Reconcile is triggered and then run corresponding reconciliation method
func (bmc *Controller) Reconcile(req ctrl.Request) (ctrl.Result, error) {
	ll := bmc.log.WithFields(logrus.Fields{
		"method": "Reconcile",
		"name":   req.Name,
	})

	var err error
	// if name in request doesn't start with namePrefix controller tries to read k8s node object at first
	// however if it get NotFound error it tries to read Node object as well
	if !strings.HasPrefix(req.Name, namePrefix) {
		k8sNode := new(coreV1.Node)
		err = bmc.k8sClient.ReadCR(context.Background(), req.Name, "", k8sNode)
		switch {
		case err == nil:
			ll.Infof("Reconcile k8s node %s", k8sNode.Name)
			return bmc.reconcileForK8sNode(k8sNode)
		case !k8sError.IsNotFound(err):
			ll.Errorf("Unable to read node object: %v", err)
			return ctrl.Result{Requeue: true}, err
		}
	}

	// try to read Node
	bmNode := new(nodecrd.Node)
	err = bmc.k8sClient.ReadCR(context.Background(), req.Name, "", bmNode)
	switch {
	case err == nil:
		ll.Infof("Reconcile Node %s", bmNode.Name)
		return bmc.reconcileForCSIBMNode(bmNode)
	case !k8sError.IsNotFound(err):
		ll.Errorf("Unable to read Node object: %v", err)
		return ctrl.Result{Requeue: true}, err
	}

	ll.Warnf("unable to detect for which object (%s) that reconcile is. The object may have been deleted", req.String())
	return ctrl.Result{}, nil
}

func (bmc *Controller) reconcileForK8sNode(k8sNode *coreV1.Node) (ctrl.Result, error) {
	ll := bmc.log.WithFields(logrus.Fields{
		"method": "reconcileForK8sNode",
		"name":   k8sNode.Name,
	})

	if len(k8sNode.Status.Addresses) == 0 {
		err := errors.New("addresses are missing for current k8s node instance")
		ll.Error(err)
		return ctrl.Result{Requeue: false}, err
	}

	var (
		bmNode          = &nodecrd.Node{}
		bmNodeFromCache bool
		bmNodeName      string
		bmNodes         []nodecrd.Node
	)
	// get corresponding Node CR name from cache
	if bmNodeName, bmNodeFromCache = bmc.cache.getCSIBMNodeName(k8sNode.Name); bmNodeFromCache {
		if err := bmc.k8sClient.ReadCR(context.Background(), bmNodeName, "", bmNode); err != nil {
			ll.Errorf("Unable to read Node %s: %v", bmNodeName, err)
			return ctrl.Result{Requeue: true}, err
		}
		bmNodes = []nodecrd.Node{*bmNode}
	}

	if !bmNodeFromCache {
		bmNodeCRs := new(nodecrd.NodeList)
		if err := bmc.k8sClient.ReadList(context.Background(), bmNodeCRs); err != nil {
			ll.Errorf("Unable to read Node CRs list: %v", err)
			return ctrl.Result{Requeue: true}, err
		}
		bmNodes = bmNodeCRs.Items
	}

	matchedCRs := make([]string, 0)
	for i := range bmNodes {
		matchedAddresses := bmc.matchedAddressesCount(&bmNodes[i], k8sNode)
		if len(bmNodes[i].Spec.Addresses) > 0 && matchedAddresses == len(bmNodes[i].Spec.Addresses) {
			bmNode = &bmNodes[i]
			matchedCRs = append(matchedCRs, bmNode.Name)
			continue
		}
		if matchedAddresses > 0 {
			ll.Errorf("There is Node %s that partially match k8s node %s. Node.Spec: %v, k8s node addresses: %v. "+
				"Node Spec should be edited to match exactly one kubernetes node",
				bmNodes[i].Name, k8sNode.Name, bmNodes[i].Spec, k8sNode.Status.Addresses)
			return ctrl.Result{}, nil
		}
	}

	if len(matchedCRs) > 1 {
		ll.Errorf("More then one Node CR corresponds to the current k8s node (%d). Matched Node CRs: %v", len(matchedCRs), matchedCRs)
		return ctrl.Result{}, nil
	}

	// create Node CR
	if len(matchedCRs) == 0 {
		id := bmc.constructNodeID(k8sNode)
		bmNodeName := namePrefix + id
		bmNode = bmc.k8sClient.ConstructCSIBMNodeCR(bmNodeName, api.Node{
			UUID:      id,
			Addresses: bmc.constructAddresses(k8sNode),
		})
		bmNode.Finalizers = []string{csibmNodeFinalizer}
		if err := bmc.k8sClient.CreateCR(context.Background(), bmNodeName, bmNode); err != nil {
			ll.Errorf("Unable to create Node CR: %v", err)
			return ctrl.Result{Requeue: true}, err
		}
	}

	bmc.cache.put(k8sNode.Name, bmNode.Name)
	return bmc.updateNodeLabelsAndAnnotation(k8sNode, bmNode.Spec.UUID)
}

func (bmc *Controller) reconcileForCSIBMNode(bmNode *nodecrd.Node) (ctrl.Result, error) {
	ll := bmc.log.WithFields(logrus.Fields{
		"method": "reconcileForCSIBMNode",
		"name":   bmNode.Name,
	})

	if len(bmNode.Spec.Addresses) == 0 {
		err := errors.New("addresses are missing for current Node instance")
		ll.Error(err)
		return ctrl.Result{Requeue: false}, err
	}

	var (
		k8sNode          = &coreV1.Node{}
		k8sNodes         []coreV1.Node
		k8sNodeFromCache bool
	)

	// get corresponding k8s node name from cache
	if k8sNodeName, k8sNodeFromCache := bmc.cache.getK8sNodeName(bmNode.Name); k8sNodeFromCache {
		if err := bmc.k8sClient.ReadCR(context.Background(), k8sNodeName, "", k8sNode); err != nil {
			ll.Errorf("Unable to read k8s node %s: %v", k8sNodeName, err)
			return ctrl.Result{Requeue: true}, err
		}
		k8sNodes = []coreV1.Node{*k8sNode}
	}

	if !k8sNodeFromCache {
		k8sNodeCRs := new(coreV1.NodeList)
		if err := bmc.k8sClient.ReadList(context.Background(), k8sNodeCRs); err != nil {
			ll.Errorf("Unable to read k8s nodes list: %v", err)
			return ctrl.Result{Requeue: true}, err
		}
		k8sNodes = k8sNodeCRs.Items
	}

	matchedNodes := make([]string, 0)
	for i := range k8sNodes {
		matchedAddresses := bmc.matchedAddressesCount(bmNode, &k8sNodes[i])
		if matchedAddresses == len(bmNode.Spec.Addresses) {
			k8sNode = &k8sNodes[i]
			matchedNodes = append(matchedNodes, k8sNode.Name)
			continue
		}
		if matchedAddresses > 0 {
			ll.Errorf("There is k8s node %s that partially match Node CR %s. Node.Spec: %v, k8s node addresses: %v",
				k8sNodes[i].Name, bmNode.Name, bmNode.Spec, k8sNodes[i].Status.Addresses)
			return ctrl.Result{}, nil
		}
	}

	if !bmNode.GetDeletionTimestamp().IsZero() {
		bmc.disableForNode(k8sNode.Name)
		if err := bmc.removeLabelsAndAnnotation(k8sNode); err != nil {
			ll.Errorf("Unable to remove labels from node %s: %v", k8sNode.Name, err)
			bmc.enableForNode(k8sNode.Name)
			return ctrl.Result{Requeue: true}, err
		}

		ll.Infof("Labels from node %s was removed. Removing finalizer from %s.", k8sNode.Name, bmNode.Name)
		bmNode.Finalizers = nil
		err := bmc.k8sClient.UpdateCR(context.Background(), bmNode)
		if err != nil {
			ll.Errorf("Unable to update Node %s: %v", bmNode.Name, err)
		}
		return ctrl.Result{}, err
	}

	if len(matchedNodes) == 1 {
		bmc.cache.put(k8sNode.Name, bmNode.Name)
		return bmc.updateNodeLabelsAndAnnotation(k8sNode, bmNode.Spec.UUID)
	}

	ll.Warnf("Unable to detect k8s node that corresponds to Node %v, matched nodes: %v", bmNode, matchedNodes)
	return ctrl.Result{}, nil
}

// updateNodeLabelsAndAnnotation checks nodeIDAnnotationKey annotation value for provided k8s Node and compare that value with goalValue
// parses OS Image info and put/update os-name and os-version labels if needed
func (bmc *Controller) updateNodeLabelsAndAnnotation(k8sNode *coreV1.Node, nodeUUID string) (ctrl.Result, error) {
	ll := bmc.log.WithField("method", "updateNodeLabelsAndAnnotation")

	toUpdate := false
	// check for annotations
	val, ok := k8sNode.GetAnnotations()[bmc.annotationKey]
	if bmc.externalAnnotation && !ok {
		ll.Errorf("external annotaion %s is not accesible on node %s", bmc.annotationKey, k8sNode)
	}
	if !bmc.externalAnnotation && ok {
		if val == nodeUUID {
			ll.Tracef("%s value for node %s is already %s", bmc.annotationKey, k8sNode.Name, nodeUUID)
		} else {
			ll.Warnf("%s value for node %s is %s, however should have (according to corresponding Node's UUID) %s, going to update annotation's value.",
				bmc.annotationKey, k8sNode.Name, val, nodeUUID)
			k8sNode.ObjectMeta.Annotations[bmc.annotationKey] = nodeUUID
			toUpdate = true
		}
	}
	if !bmc.externalAnnotation && !ok {
		ll.Errorf("annotaion %s is not accesible on node %s", bmc.annotationKey, k8sNode)
		if k8sNode.ObjectMeta.Annotations == nil {
			k8sNode.ObjectMeta.Annotations = make(map[string]string, 1)
		}
		k8sNode.ObjectMeta.Annotations[bmc.annotationKey] = nodeUUID
		toUpdate = true
	}

	// initialize labels map if needed
	if k8sNode.Labels == nil {
		k8sNode.ObjectMeta.Labels = make(map[string]string, 1)
	}
	// check for OS labels
	name, version, err := util.GetOSNameAndVersion(k8sNode.Status.NodeInfo.OSImage)
	if err == nil {
		// os name
		if k8sNode.Labels[common.NodeOSNameLabelKey] != name {
			// not set or matches
			ll.Infof("Setting label %s=%s on node %s", common.NodeOSNameLabelKey, name, k8sNode.Name)
			k8sNode.Labels[common.NodeOSNameLabelKey] = name
			toUpdate = true
		}
		// os version
		if k8sNode.Labels[common.NodeOSVersionLabelKey] != version {
			// not set or matches
			ll.Infof("Setting label %s=%s on node %s", common.NodeOSVersionLabelKey, version, k8sNode.Name)
			k8sNode.Labels[common.NodeOSVersionLabelKey] = version
			toUpdate = true
		}
	} else {
		ll.Errorf("Failed to obtain OS information: %s", err)
	}

	// check for kernel version label
	version, err = util.GetKernelVersion(k8sNode.Status.NodeInfo.KernelVersion)
	if err == nil {
		// os name
		if k8sNode.Labels[common.NodeKernelVersionLabelKey] != version {
			// not set or matches
			ll.Infof("Setting label %s=%s on node %s", common.NodeKernelVersionLabelKey, version, k8sNode.Name)
			k8sNode.Labels[common.NodeKernelVersionLabelKey] = version
			toUpdate = true
			if bmc.observer != nil {
				bmc.observer.Notify(version)
			}
		}
	} else {
		ll.Errorf("Failed to obtain Kernel version information: %s", err)
	}

	if toUpdate {
		if err := bmc.k8sClient.UpdateCR(context.Background(), k8sNode); err != nil {
			ll.Errorf("Unable to update node object: %v", err)
			return ctrl.Result{Requeue: true}, err
		}
	}

	return ctrl.Result{}, nil
}

func (bmc *Controller) removeLabelsAndAnnotation(k8sNode *coreV1.Node) error {
	toUpdate := false
	// check annotations
	annotations := k8sNode.GetAnnotations()
	if _, ok := annotations[bmc.annotationKey]; ok {
		if !bmc.externalAnnotation {
			delete(annotations, bmc.annotationKey)
			toUpdate = true
		}
	}

	// check labels
	labels := k8sNode.GetLabels()
	// os name
	if _, ok := labels[common.NodeOSNameLabelKey]; ok {
		delete(labels, common.NodeOSNameLabelKey)
		toUpdate = true
	}
	// os version
	if _, ok := labels[common.NodeOSVersionLabelKey]; ok {
		delete(labels, common.NodeOSVersionLabelKey)
		toUpdate = true
	}
	// kernel version
	if _, ok := labels[common.NodeKernelVersionLabelKey]; ok {
		delete(labels, common.NodeKernelVersionLabelKey)
		toUpdate = true
	}
	// external csi-provisioner label
	// TODO https://github.com/dell/csi-baremetal/issues/319 Rework after operator implementation
	if _, ok := labels[common.NodeIDTopologyLabelKey]; ok {
		delete(labels, common.NodeIDTopologyLabelKey)
		toUpdate = true
	}

	if toUpdate {
		k8sNode.Labels = labels
		return bmc.k8sClient.UpdateCR(context.Background(), k8sNode)
	}

	return nil
}

// matchedAddressesCount return amount of k8s node addresses that has corresponding address in bmNodeCR.Spec.Addresses map
func (bmc *Controller) matchedAddressesCount(bmNodeCR *nodecrd.Node, k8sNode *coreV1.Node) int {
	matchedCount := 0
	for _, addr := range k8sNode.Status.Addresses {
		crAddr, ok := bmNodeCR.Spec.Addresses[string(addr.Type)]
		if ok && crAddr == addr.Address {
			matchedCount++
		}
	}

	return matchedCount
}

// constructAddresses converts k8sNode.Status.Addresses into the the map[string]string, key - address type, value - address
func (bmc *Controller) constructAddresses(k8sNode *coreV1.Node) map[string]string {
	res := make(map[string]string, len(k8sNode.Status.Addresses))
	for _, addr := range k8sNode.Status.Addresses {
		res[string(addr.Type)] = addr.Address
	}

	return res
}

func (bmc *Controller) constructNodeID(k8sNode *coreV1.Node) string {
	if bmc.externalAnnotation {
		if val, ok := k8sNode.GetAnnotations()[bmc.annotationKey]; ok {
			return val
		}
	}

	return uuid.New().String()
}<|MERGE_RESOLUTION|>--- conflicted
+++ resolved
@@ -60,18 +60,14 @@
 	// it is used in Node CR deletion for avoiding recreation
 	enabledForNode map[string]bool
 	enabledMu      sync.RWMutex
-<<<<<<< HEAD
-
-	// if used external annotations
+
+	observer       observer.Observer
+	log            *logrus.Entry
+  
+  // if used external annotations
 	externalAnnotation bool
 	// holds annotation which contains node UUID
 	annotationKey string
-
-	log *logrus.Entry
-=======
-	observer       observer.Observer
-	log            *logrus.Entry
->>>>>>> 3c208415
 }
 
 type label struct {
@@ -101,12 +97,8 @@
 }
 
 // NewController returns instance of Controller
-<<<<<<< HEAD
 func NewController(nodeSelector string, useExternalAnnotaion bool, nodeAnnotaion string,
-	k8sClient *k8s.KubeClient, logger *logrus.Logger) (*Controller, error) {
-=======
-func NewController(nodeSelector string, k8sClient *k8s.KubeClient, observer observer.Observer, logger *logrus.Logger) (*Controller, error) {
->>>>>>> 3c208415
+	k8sClient *k8s.KubeClient, observer observer.Observer, logger *logrus.Logger) (*Controller, error) {
 	c := &Controller{
 		k8sClient: k8sClient,
 		cache: nodesMapping{
