/*
Copyright © 2020 Dell Inc. or its subsidiaries. All Rights Reserved.

Licensed under the Apache License, Version 2.0 (the "License");
you may not use this file except in compliance with the License.
You may obtain a copy of the License at

   http://www.apache.org/licenses/LICENSE-2.0

Unless required by applicable law or agreed to in writing, software
distributed under the License is distributed on an "AS IS" BASIS,
WITHOUT WARRANTIES OR CONDITIONS OF ANY KIND, either express or implied.
See the License for the specific language governing permissions and
limitations under the License.
*/

package eventing

// Event types
const (
	NormalType   = "Normal"
	WarningType  = "Warning"
	ErrorType    = "Error"
	CriticalType = "Critical"
)

// Volume event reason list
const (
	VolumeDiscovered    = "VolumeDiscovered"
	VolumeBadHealth     = "VolumeBadHealth"
	VolumeUnknownHealth = "VolumeUnknownHealth"
	VolumeGoodHealth    = "VolumeGoodHealth"
	VolumeSuspectHealth = "VolumeSuspectHealth"

	DriveDiscovered           = "DriveDiscovered"
	DriveHealthSuspect        = "DriveHealthSuspect"
	DriveHealthFailure        = "DriveHealthFailure"
	DriveHealthGood           = "DriveHealthGood"
	DriveHealthUnknown        = "DriveHealthUnknown"
	DriveStatusOnline         = "DriveStatusOnline"
	DriveStatusOffline        = "DriveStatusOffline"
	DriveReplacementFailed    = "DriveReplacementFailed"
	DriveReadyForReplacement  = "DriveReadyForReplacement"
	DriveSuccessfullyReplaced = "DriveSuccessfullyReplaced"
	DriveHasData              = "DriveHasData"
	DriveClean                = "DriveClean"
<<<<<<< HEAD

	FakeAttachInvolved  = "FakeAttachInvolved"
	FakeAttachCleared = "FakeAttachCleared"
=======
	DriveHealthOverridden     = "DriveHealthOverridden"
>>>>>>> e5ac3949
)<|MERGE_RESOLUTION|>--- conflicted
+++ resolved
@@ -44,11 +44,8 @@
 	DriveSuccessfullyReplaced = "DriveSuccessfullyReplaced"
 	DriveHasData              = "DriveHasData"
 	DriveClean                = "DriveClean"
-<<<<<<< HEAD
+	DriveHealthOverridden     = "DriveHealthOverridden"
 
 	FakeAttachInvolved  = "FakeAttachInvolved"
 	FakeAttachCleared = "FakeAttachCleared"
-=======
-	DriveHealthOverridden     = "DriveHealthOverridden"
->>>>>>> e5ac3949
 )