/*
Copyright © 2020 Dell Inc. or its subsidiaries. All Rights Reserved.

Licensed under the Apache License, Version 2.0 (the "License");
you may not use this file except in compliance with the License.
You may obtain a copy of the License at

   http://www.apache.org/licenses/LICENSE-2.0

Unless required by applicable law or agreed to in writing, software
distributed under the License is distributed on an "AS IS" BASIS,
WITHOUT WARRANTIES OR CONDITIONS OF ANY KIND, either express or implied.
See the License for the specific language governing permissions and
limitations under the License.
*/

package eventing

// EventSeverityType type of severity for CSI events
type EventSeverityType string

// CSI events severity types
const (
	NormalType   = "Normal"
	WarningType  = "Warning"
	ErrorType    = "Error"
	CriticalType = "Critical"
)

// EventSymptomCode type of symptom codes for CSI events
type EventSymptomCode string

// CSI events symptom codes
const (
<<<<<<< HEAD
	VolumeDiscovered    = "VolumeDiscovered"
	VolumeBadHealth     = "VolumeBadHealth"
	VolumeUnknownHealth = "VolumeUnknownHealth"
	VolumeGoodHealth    = "VolumeGoodHealth"
	VolumeSuspectHealth = "VolumeSuspectHealth"

	DriveDiscovered              = "DriveDiscovered"
	DriveHealthSuspect           = "DriveHealthSuspect"
	DriveHealthFailure           = "DriveHealthFailure"
	DriveHealthGood              = "DriveHealthGood"
	DriveHealthUnknown           = "DriveHealthUnknown"
	DriveStatusOnline            = "DriveStatusOnline"
	DriveStatusOffline           = "DriveStatusOffline"
	DriveRemovalFailed           = "DriveRemovalFailed"
	DriveReadyForRemoval         = "DriveReadyForRemoval"
	DriveReadyForPhysicalRemoval = "DriveReadyForPhysicalRemoval"
	DriveSuccessfullyRemoved     = "DriveSuccessfullyRemoved"
	DriveHasData                 = "DriveHasData"
	DriveClean                   = "DriveClean"
	DriveHealthOverridden        = "DriveHealthOverridden"
	DriveRemovedByForce          = "DriveRemovedByForce"

	FakeAttachInvolved = "FakeAttachInvolved"
	FakeAttachCleared  = "FakeAttachCleared"

	VolumeGroupScanFailed         = "VolumeGroupScanFailed"
	VolumeGroupScanInvolved       = "VolumeGroupScanInvolved"
	VolumeGroupReactivateInvolved = "VolumeGroupReactivateInvolved"
	VolumeGroupReactivateFailed   = "VolumeGroupReactivateFailed"
=======
	DriveHealthFailureSymptomCode = "01"
	DriveDiscoveredSymptomCode    = "02"
	DriveStatusChangedSymptomCode = "03"
	DriveHealthGoodSymptomCode    = "04"
	FakeAttachSymptomCode         = "05"

	NoneSymptomCode = "NONE"

	SymptomCodeLabelKey = "SymptomID"
	SymptomCodePrefix   = "CSI"
)

// EventReason type of reasons for CSI events
type EventReason string

// EventDescription contains info to record CSI event
type EventDescription struct {
	reason      EventReason
	severity    EventSeverityType
	symptomCode EventSymptomCode
}

// List of all CSI events with description
var (
	DriveHealthFailure = &EventDescription{
		reason:      "DriveHealthFailure",
		severity:    ErrorType,
		symptomCode: DriveHealthFailureSymptomCode,
	}
	DriveHealthSuspect = &EventDescription{
		reason:      "DriveHealthSuspect",
		severity:    WarningType,
		symptomCode: DriveHealthFailureSymptomCode,
	}
	DriveReadyForRemoval = &EventDescription{
		reason:      "DriveReadyForRemoval",
		severity:    WarningType,
		symptomCode: DriveHealthFailureSymptomCode,
	}
	DriveReadyForPhysicalRemoval = &EventDescription{
		reason:      "DriveReadyForPhysicalRemoval",
		severity:    WarningType,
		symptomCode: DriveHealthFailureSymptomCode,
	}
	DriveSuccessfullyRemoved = &EventDescription{
		reason:      "DriveSuccessfullyRemoved",
		severity:    NormalType,
		symptomCode: DriveHealthFailureSymptomCode,
	}
	DriveRemovalFailed = &EventDescription{
		reason:      "DriveRemovalFailed",
		severity:    ErrorType,
		symptomCode: DriveHealthFailureSymptomCode,
	}
	DriveRemovedByForce = &EventDescription{
		reason:      "DriveRemovedByForce",
		severity:    WarningType,
		symptomCode: DriveHealthFailureSymptomCode,
	}

	DriveDiscovered = &EventDescription{
		reason:      "DriveDiscovered",
		severity:    NormalType,
		symptomCode: DriveDiscoveredSymptomCode,
	}

	DriveStatusOffline = &EventDescription{
		reason:      "DriveStatusOffline",
		severity:    ErrorType,
		symptomCode: DriveStatusChangedSymptomCode,
	}
	DriveStatusOnline = &EventDescription{
		reason:      "DriveStatusOnline",
		severity:    NormalType,
		symptomCode: DriveStatusChangedSymptomCode,
	}

	DriveHealthGood = &EventDescription{
		reason:      "DriveHealthGood",
		severity:    NormalType,
		symptomCode: DriveHealthGoodSymptomCode,
	}

	FakeAttachInvolved = &EventDescription{
		reason:      "FakeAttachInvolved",
		severity:    ErrorType,
		symptomCode: FakeAttachSymptomCode,
	}
	FakeAttachCleared = &EventDescription{
		reason:      "FakeAttachCleared",
		severity:    NormalType,
		symptomCode: FakeAttachSymptomCode,
	}

	VolumeDiscovered = &EventDescription{
		reason:      "VolumeDiscovered",
		severity:    NormalType,
		symptomCode: NoneSymptomCode,
	}
	VolumeBadHealth = &EventDescription{
		reason:      "VolumeBadHealth",
		severity:    WarningType,
		symptomCode: NoneSymptomCode,
	}
	VolumeUnknownHealth = &EventDescription{
		reason:      "VolumeUnknownHealth",
		severity:    WarningType,
		symptomCode: NoneSymptomCode,
	}
	VolumeGoodHealth = &EventDescription{
		reason:      "VolumeGoodHealth",
		severity:    NormalType,
		symptomCode: NoneSymptomCode,
	}
	VolumeSuspectHealth = &EventDescription{
		reason:      "VolumeSuspectHealth",
		severity:    WarningType,
		symptomCode: NoneSymptomCode,
	}

	DriveHealthUnknown = &EventDescription{
		reason:      "DriveHealthUnknown",
		severity:    WarningType,
		symptomCode: NoneSymptomCode,
	}
	DriveHasData = &EventDescription{
		reason:      "DriveHasData",
		severity:    NormalType,
		symptomCode: NoneSymptomCode,
	}
	DriveClean = &EventDescription{
		reason:      "DriveClean",
		severity:    NormalType,
		symptomCode: NoneSymptomCode,
	}
	DriveHealthOverridden = &EventDescription{
		reason:      "DriveHealthOverridden",
		severity:    WarningType,
		symptomCode: NoneSymptomCode,
	}

	VolumeGroupScanFailed = &EventDescription{
		reason:      "VolumeGroupScanFailed",
		severity:    ErrorType,
		symptomCode: NoneSymptomCode,
	}
	VolumeGroupScanInvolved = &EventDescription{
		reason:      "VolumeGroupScanInvolved",
		severity:    NormalType,
		symptomCode: NoneSymptomCode,
	}
	VolumeGroupReactivateInvolved = &EventDescription{
		reason:      "VolumeGroupReactivateInvolved",
		severity:    WarningType,
		symptomCode: NoneSymptomCode,
	}
	VolumeGroupReactivateFailed = &EventDescription{
		reason:      "VolumeGroupReactivateFailed",
		severity:    ErrorType,
		symptomCode: NoneSymptomCode,
	}
>>>>>>> b2e1b2fd
)<|MERGE_RESOLUTION|>--- conflicted
+++ resolved
@@ -32,37 +32,6 @@
 
 // CSI events symptom codes
 const (
-<<<<<<< HEAD
-	VolumeDiscovered    = "VolumeDiscovered"
-	VolumeBadHealth     = "VolumeBadHealth"
-	VolumeUnknownHealth = "VolumeUnknownHealth"
-	VolumeGoodHealth    = "VolumeGoodHealth"
-	VolumeSuspectHealth = "VolumeSuspectHealth"
-
-	DriveDiscovered              = "DriveDiscovered"
-	DriveHealthSuspect           = "DriveHealthSuspect"
-	DriveHealthFailure           = "DriveHealthFailure"
-	DriveHealthGood              = "DriveHealthGood"
-	DriveHealthUnknown           = "DriveHealthUnknown"
-	DriveStatusOnline            = "DriveStatusOnline"
-	DriveStatusOffline           = "DriveStatusOffline"
-	DriveRemovalFailed           = "DriveRemovalFailed"
-	DriveReadyForRemoval         = "DriveReadyForRemoval"
-	DriveReadyForPhysicalRemoval = "DriveReadyForPhysicalRemoval"
-	DriveSuccessfullyRemoved     = "DriveSuccessfullyRemoved"
-	DriveHasData                 = "DriveHasData"
-	DriveClean                   = "DriveClean"
-	DriveHealthOverridden        = "DriveHealthOverridden"
-	DriveRemovedByForce          = "DriveRemovedByForce"
-
-	FakeAttachInvolved = "FakeAttachInvolved"
-	FakeAttachCleared  = "FakeAttachCleared"
-
-	VolumeGroupScanFailed         = "VolumeGroupScanFailed"
-	VolumeGroupScanInvolved       = "VolumeGroupScanInvolved"
-	VolumeGroupReactivateInvolved = "VolumeGroupReactivateInvolved"
-	VolumeGroupReactivateFailed   = "VolumeGroupReactivateFailed"
-=======
 	DriveHealthFailureSymptomCode = "01"
 	DriveDiscoveredSymptomCode    = "02"
 	DriveStatusChangedSymptomCode = "03"
@@ -224,5 +193,4 @@
 		severity:    ErrorType,
 		symptomCode: NoneSymptomCode,
 	}
->>>>>>> b2e1b2fd
 )