--- conflicted
+++ resolved
@@ -42,6 +42,9 @@
               --build-arg arg_docker_ver=${DOCKER_VERSION} \
               --build-arg arg_go_ver=${GO_VERSION} \
               --build-arg arg_golandci_ver=${GOLANGCI_VERSION} \
+              --build-arg arg_kubectl_ver=${KUBECTL_VERSION} \
+	            --build-arg arg_helm_ver=${HELM_VERSION} \
+	            --build-arg KIND_BUILDER=${KIND_BUILDER} \
               ${PWD}
 
 ifdef CACHE_IMAGE
@@ -55,20 +58,7 @@
 all: build
 
 build:
-<<<<<<< HEAD
 	docker build ${DOCKER_BUILD_ARGS}
-=======
-	docker build --tag ${IMAGE_REPO_TAG} \
-	             --file ${PWD}/Dockerfile \
-	             --network host \
-	             --build-arg arg_docker_ver=${DOCKER_VERSION} \
-	             --build-arg arg_go_ver=${GO_VERSION} \
-	             --build-arg arg_golandci_ver=${GOLANGCI_VERSION} \
-	             --build-arg arg_kubectl_ver=${KUBECTL_VERSION} \
-	             --build-arg arg_helm_ver=${HELM_VERSION} \
-	             --build-arg KIND_BUILDER=${KIND_BUILDER} \
-	             ${PWD}
->>>>>>> 90f89c50
 
 
 install:
